--- conflicted
+++ resolved
@@ -3807,7 +3807,6 @@
                           reference_name: 'windows/vncinject/bind_hidden_ipknock_tcp'
   end
 
-<<<<<<< HEAD
   context 'windows/meterpreter/reverse_winhttp' do
     it_should_behave_like 'payload cached size is consistent',
                           ancestor_reference_names: [
@@ -3818,56 +3817,4 @@
                           modules_pathname: modules_pathname,
                           reference_name: 'windows/meterpreter/reverse_winhttp'
   end
-
-=======
-  context 'windows/dllinject/reverse_winhttp_http' do
-    it_should_behave_like 'payload can be instantiated',
-                          ancestor_reference_names: [
-                            'stagers/windows/reverse_winhttp_http',
-                            'stages/windows/dllinject'
-                          ],
-                          modules_pathname: modules_pathname,
-                          reference_name: 'windows/dllinject/reverse_winhttp_http'
-  end
-
-  context 'windows/meterpreter/reverse_winhttp_http' do
-    it_should_behave_like 'payload can be instantiated',
-                          ancestor_reference_names: [
-                            'stagers/windows/reverse_winhttp_http',
-                            'stages/windows/meterpreter'
-                          ],
-                          modules_pathname: modules_pathname,
-                          reference_name: 'windows/meterpreter/reverse_winhttp_http'
-  end
-
-  context 'windows/shell/reverse_winhttp_http' do
-    it_should_behave_like 'payload can be instantiated',
-                          ancestor_reference_names: [
-                            'stagers/windows/reverse_winhttp_http',
-                            'stages/windows/shell'
-                          ],
-                          modules_pathname: modules_pathname,
-                          reference_name: 'windows/shell/reverse_winhttp_http'
-  end
-
-  context 'windows/upexec/reverse_winhttp_http' do
-    it_should_behave_like 'payload can be instantiated',
-                          ancestor_reference_names: [
-                            'stagers/windows/reverse_winhttp_http',
-                            'stages/windows/upexec'
-                          ],
-                          modules_pathname: modules_pathname,
-                          reference_name: 'windows/upexec/reverse_winhttp_http'
-  end
-
-  context 'windows/vncinject/reverse_winhttp_http' do
-    it_should_behave_like 'payload can be instantiated',
-                          ancestor_reference_names: [
-                            'stagers/windows/reverse_winhttp_http',
-                            'stages/windows/vncinject'
-                          ],
-                          modules_pathname: modules_pathname,
-                          reference_name: 'windows/vncinject/reverse_winhttp_http'
-  end
->>>>>>> 1f35347a
 end