--- conflicted
+++ resolved
@@ -398,7 +398,6 @@
                           reference_name: 'bsdi/x86/shell_reverse_tcp'
   end
 
-<<<<<<< HEAD
   context 'cmd/mainframe/generic_jcl' do
     it_should_behave_like 'payload cached size is consistent',
                           ancestor_reference_names: [
@@ -407,7 +406,8 @@
                           dynamic_size: true,
                           modules_pathname: modules_pathname,
                           reference_name: 'cmd/mainframe/generic_jcl'
-=======
+  end
+
   context 'cmd/mainframe/reverse_shell_jcl' do
     it_should_behave_like 'payload cached size is consistent',
                           ancestor_reference_names: [
@@ -416,7 +416,6 @@
                           dynamic_size: true,
                           modules_pathname: modules_pathname,
                           reference_name: 'cmd/mainframe/reverse_shell_jcl'
->>>>>>> 6a4d7e3b
   end
 
   context 'cmd/unix/bind_awk' do
