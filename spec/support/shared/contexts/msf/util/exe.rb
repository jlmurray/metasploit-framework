

shared_context 'Msf::Util::Exe' do
  @platform_format_map = {
    "windows" => [
      { :format => "dll",       :arch => "x86", :file_fp => /PE32 .*DLL/  },
      { :format => "dll",       :arch => "x64", :file_fp => /PE32\+.*DLL/ },
      { :format => "exe",       :arch => "x86", :file_fp => /PE32 /  },
      { :format => "exe",       :arch => "x64", :file_fp => /PE32\+/ },
      { :format => "exe",       :arch => "x86_64", :file_fp => /PE32\+/ },
      { :format => "exe-small", :arch => "x86", :file_fp => /PE32 /  },
      # No template for 64-bit exe-small. That's fine, we probably
      # don't need one.
      #{ :format => "exe-small", :arch => "x64", :file_fp => /PE32\+/ },
      { :format => "exe-only",  :arch => "x86", :file_fp => /PE32 /  },
      { :format => "exe-only",  :arch => "x64", :file_fp => /PE32\+ /  },
      { :format => "exe-only",  :arch => "x86_64", :file_fp => /PE32\+ /  },
      { :format => "exe-service",  :arch => "x86", :file_fp => /PE32 /  },
      { :format => "exe-service",  :arch => "x64", :file_fp => /PE32\+ /  },
      { :format => "exe-service",  :arch => "x86_64", :file_fp => /PE32\+ /  },
      { :format => "vbs",  :arch => "x86", :file_fp => /ASCII/  },
      { :format => "vbs",  :arch => "x86_64", :file_fp => /ASCII/  },
      { :format => "loop-vbs",  :arch => "x86", :file_fp => /ASCII/  },
      { :format => "loop-vbs",  :arch => "x86_64", :file_fp => /ASCII/  },
      { :format => "asp",  :arch => "x86", :file_fp => /ASCII/  },
      { :format => "asp",  :arch => "x86_64", :file_fp => /ASCII/  },
<<<<<<< HEAD
      { :format => "aspx-exe",  :arch => "x86", :file_fp => /ASCII/  },
      { :format => "aspx-exe",  :arch => "x86_64", :file_fp => /ASCII/  },
      { :format => "aspx",  :arch => "x86", :file_fp => /ASCII/  },
      { :format => "aspx",  :arch => "x86_64", :file_fp => /ASCII/  },
=======
      { :format => "aspx-exe",  :arch => "x86", :file_fp => /(ASCII)|(HTML document text)/  },
      { :format => "aspx-exe",  :arch => "x86_64", :file_fp => /(ASCII)|(HTML document text)/  },
      { :format => "aspx",  :arch => "x86", :file_fp => /(ASCII)|(HTML document text)/  },
      { :format => "aspx",  :arch => "x86_64", :file_fp => /(ASCII)|(HTML document text)/  },
>>>>>>> 62ef810e
      { :format => "vba",  :arch => "x86", :file_fp => /ASCII/  },
      { :format => "vba",  :arch => "x86_64", :file_fp => /ASCII/  },
      { :format => "vba-exe",  :arch => "x86", :file_fp => /ASCII/  },
      { :format => "vba-exe",  :arch => "x86_64", :file_fp => /ASCII/  },
      { :format => "psh",  :arch => "x86", :file_fp => /ASCII/  },
      { :format => "psh",  :arch => "x86_64", :file_fp => /ASCII/  },
      { :format => "psh-net",  :arch => "x86", :file_fp => /ASCII/  },
      { :format => "psh-net",  :arch => "x86_64", :file_fp => /ASCII/  },
      { :format => "war",  :arch => "x86", :file_fp => /Zip/  },
      { :format => "war",  :arch => "x86_64", :file_fp => /Zip/  },
<<<<<<< HEAD
      { :format => "msi",  :arch => "x86", :file_fp => /Composite Document/  },
      { :format => "msi",  :arch => "x64", :file_fp => /Composite Document/  },
      { :format => "msi",  :arch => "x86_64", :file_fp => /Composite Document/  },
      { :format => "msi-nouac",  :arch => "x86", :file_fp => /Composite Document/  },
      { :format => "msi-nouac",  :arch => "x64", :file_fp => /Composite Document/  },
      { :format => "msi-nouac",  :arch => "x86_64", :file_fp => /Composite Document/  },
=======
      { :format => "msi",  :arch => "x86", :file_fp => /(Composite Document)|(CDF V2 Document)/  },
      { :format => "msi",  :arch => "x64", :file_fp => /(Composite Document)|(CDF V2 Document)/  },
      { :format => "msi",  :arch => "x86_64", :file_fp => /(Composite Document)|(CDF V2 Document)/  },
      { :format => "msi-nouac",  :arch => "x86", :file_fp => /(Composite Document)|(CDF V2 Document)/  },
      { :format => "msi-nouac",  :arch => "x64", :file_fp => /(Composite Document)|(CDF V2 Document)/  },
      { :format => "msi-nouac",  :arch => "x86_64", :file_fp => /(Composite Document)|(CDF V2 Document)/  },
>>>>>>> 62ef810e
    ],
    "linux" => [
      { :format => "elf", :arch => "x86",    :file_fp => /ELF 32.*SYSV/ },
      { :format => "elf", :arch => "x64",    :file_fp => /ELF 64.*SYSV/ },
      { :format => "elf", :arch => "armle",  :file_fp => /ELF 32.*ARM/ },
      { :format => "elf", :arch => "mipsbe", :file_fp => /ELF 32-bit MSB executable, MIPS/ },
      { :format => "elf", :arch => "mipsle", :file_fp => /ELF 32-bit LSB executable, MIPS/ },
      { :format => "war",  :arch => "x86", :file_fp => /Zip/  },
      { :format => "war",  :arch => "x64", :file_fp => /Zip/  },
      { :format => "war",  :arch => "armle", :file_fp => /Zip/  },
      { :format => "war",  :arch => "mipsbe", :file_fp => /Zip/  },
      { :format => "war",  :arch => "mipsle", :file_fp => /Zip/  },
    ],
    "bsd" => [
      { :format => "elf", :arch => "x86", :file_fp => /ELF 32.*BSD/ },
      { :format => "war",  :arch => "x86", :file_fp => /Zip/  },
    ],
    "solaris" => [
      { :format => "elf", :arch => "x86", :file_fp => /ELF 32/ },
      { :format => "war",  :arch => "x86", :file_fp => /Zip/  },
    ],
    "osx" => [
      { :format => "macho", :arch => "x86",   :file_fp => /Mach-O.*i386/  },
      { :format => "macho", :arch => "x64",   :file_fp => /Mach-O 64/     },
      { :format => "macho", :arch => "armle", :file_fp => /Mach-O.*(acorn|arm)/ },
      { :format => "macho", :arch => "ppc",   :file_fp => /Mach-O.*ppc/   },
      { :format => "war",  :arch => "x86", :file_fp => /Zip/  },
      { :format => "war",  :arch => "x64", :file_fp => /Zip/  },
      { :format => "war",  :arch => "armle", :file_fp => /Zip/  },
      { :format => "war",  :arch => "ppc", :file_fp => /Zip/  },
    ],
  }

  def verify_bin_fingerprint(format_hash, bin)
    bin.should be_a(String)
    fp = IO.popen("file -","w+") do |io|
       begin
         io.write(bin)
       rescue Errno::EPIPE
       end
       io.close_write
       io.read
    end
    if format_hash[:file_fp]
      fp.should =~ format_hash[:file_fp]
    end
  end
end<|MERGE_RESOLUTION|>--- conflicted
+++ resolved
@@ -24,17 +24,10 @@
       { :format => "loop-vbs",  :arch => "x86_64", :file_fp => /ASCII/  },
       { :format => "asp",  :arch => "x86", :file_fp => /ASCII/  },
       { :format => "asp",  :arch => "x86_64", :file_fp => /ASCII/  },
-<<<<<<< HEAD
-      { :format => "aspx-exe",  :arch => "x86", :file_fp => /ASCII/  },
-      { :format => "aspx-exe",  :arch => "x86_64", :file_fp => /ASCII/  },
-      { :format => "aspx",  :arch => "x86", :file_fp => /ASCII/  },
-      { :format => "aspx",  :arch => "x86_64", :file_fp => /ASCII/  },
-=======
       { :format => "aspx-exe",  :arch => "x86", :file_fp => /(ASCII)|(HTML document text)/  },
       { :format => "aspx-exe",  :arch => "x86_64", :file_fp => /(ASCII)|(HTML document text)/  },
       { :format => "aspx",  :arch => "x86", :file_fp => /(ASCII)|(HTML document text)/  },
       { :format => "aspx",  :arch => "x86_64", :file_fp => /(ASCII)|(HTML document text)/  },
->>>>>>> 62ef810e
       { :format => "vba",  :arch => "x86", :file_fp => /ASCII/  },
       { :format => "vba",  :arch => "x86_64", :file_fp => /ASCII/  },
       { :format => "vba-exe",  :arch => "x86", :file_fp => /ASCII/  },
@@ -45,21 +38,12 @@
       { :format => "psh-net",  :arch => "x86_64", :file_fp => /ASCII/  },
       { :format => "war",  :arch => "x86", :file_fp => /Zip/  },
       { :format => "war",  :arch => "x86_64", :file_fp => /Zip/  },
-<<<<<<< HEAD
-      { :format => "msi",  :arch => "x86", :file_fp => /Composite Document/  },
-      { :format => "msi",  :arch => "x64", :file_fp => /Composite Document/  },
-      { :format => "msi",  :arch => "x86_64", :file_fp => /Composite Document/  },
-      { :format => "msi-nouac",  :arch => "x86", :file_fp => /Composite Document/  },
-      { :format => "msi-nouac",  :arch => "x64", :file_fp => /Composite Document/  },
-      { :format => "msi-nouac",  :arch => "x86_64", :file_fp => /Composite Document/  },
-=======
       { :format => "msi",  :arch => "x86", :file_fp => /(Composite Document)|(CDF V2 Document)/  },
       { :format => "msi",  :arch => "x64", :file_fp => /(Composite Document)|(CDF V2 Document)/  },
       { :format => "msi",  :arch => "x86_64", :file_fp => /(Composite Document)|(CDF V2 Document)/  },
       { :format => "msi-nouac",  :arch => "x86", :file_fp => /(Composite Document)|(CDF V2 Document)/  },
       { :format => "msi-nouac",  :arch => "x64", :file_fp => /(Composite Document)|(CDF V2 Document)/  },
       { :format => "msi-nouac",  :arch => "x86_64", :file_fp => /(Composite Document)|(CDF V2 Document)/  },
->>>>>>> 62ef810e
     ],
     "linux" => [
       { :format => "elf", :arch => "x86",    :file_fp => /ELF 32.*SYSV/ },
