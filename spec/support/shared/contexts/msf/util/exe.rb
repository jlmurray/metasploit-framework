

shared_context 'Msf::Util::Exe' do
  @platform_format_map = {
    "windows" => [
      { :format => "dll",       :arch => "x86", :file_fp => /PE32 .*DLL/  },
      { :format => "dll",       :arch => "x64", :file_fp => /PE32\+.*DLL/ },
      { :format => "exe",       :arch => "x86", :file_fp => /PE32 /  },
      { :format => "exe",       :arch => "x64", :file_fp => /PE32\+/ },
      { :format => "exe",       :arch => "x86_64", :file_fp => /PE32\+/ },
      { :format => "exe-small", :arch => "x86", :file_fp => /PE32 /  },
      # No template for 64-bit exe-small. That's fine, we probably
      # don't need one.
      #{ :format => "exe-small", :arch => "x64", :file_fp => /PE32\+/ },
      { :format => "exe-only",  :arch => "x86", :file_fp => /PE32 /  },
      { :format => "exe-only",  :arch => "x64", :file_fp => /PE32\+ /  },
      { :format => "exe-only",  :arch => "x86_64", :file_fp => /PE32\+ /  },
<<<<<<< HEAD
      { :format => "exe-service",  :arch => "x86", :file_fp => /PE32 /  },
      { :format => "exe-service",  :arch => "x64", :file_fp => /PE32\+ /  },
      { :format => "exe-service",  :arch => "x86_64", :file_fp => /PE32\+ /  },
=======
      { :format => "vbs",  :arch => "x86", :file_fp => /ASCII/  },
      { :format => "vbs",  :arch => "x86_64", :file_fp => /ASCII/  },
      { :format => "loop-vbs",  :arch => "x86", :file_fp => /ASCII/  },
      { :format => "loop-vbs",  :arch => "x86_64", :file_fp => /ASCII/  },
      { :format => "asp",  :arch => "x86", :file_fp => /ASCII/  },
      { :format => "asp",  :arch => "x86_64", :file_fp => /ASCII/  },
      { :format => "aspx",  :arch => "x86", :file_fp => /ASCII/  },
      { :format => "aspx",  :arch => "x86_64", :file_fp => /ASCII/  },
      { :format => "vba",  :arch => "x86", :file_fp => /ASCII/  },
      { :format => "vba",  :arch => "x86_64", :file_fp => /ASCII/  },
      { :format => "vba-exe",  :arch => "x86", :file_fp => /ASCII/  },
      { :format => "vba-exe",  :arch => "x86_64", :file_fp => /ASCII/  },
      { :format => "psh",  :arch => "x86", :file_fp => /ASCII/  },
      { :format => "psh",  :arch => "x86_64", :file_fp => /ASCII/  },
      { :format => "psh-net",  :arch => "x86", :file_fp => /ASCII/  },
      { :format => "psh-net",  :arch => "x86_64", :file_fp => /ASCII/  },
      { :format => "war",  :arch => "x86", :file_fp => /Zip/  },
      { :format => "war",  :arch => "x86_64", :file_fp => /Zip/  },
>>>>>>> fbbfb0a2
    ],
    "linux" => [
      { :format => "elf", :arch => "x86",    :file_fp => /ELF 32.*SYSV/ },
      { :format => "elf", :arch => "x64",    :file_fp => /ELF 64.*SYSV/ },
      { :format => "elf", :arch => "armle",  :file_fp => /ELF 32.*ARM/ },
      { :format => "elf", :arch => "mipsbe", :file_fp => /ELF 32-bit MSB executable, MIPS/ },
      { :format => "elf", :arch => "mipsle", :file_fp => /ELF 32-bit LSB executable, MIPS/ },
      { :format => "war",  :arch => "x86", :file_fp => /Zip/  },
      { :format => "war",  :arch => "x64", :file_fp => /Zip/  },
      { :format => "war",  :arch => "armle", :file_fp => /Zip/  },
      { :format => "war",  :arch => "mipsbe", :file_fp => /Zip/  },
      { :format => "war",  :arch => "mipsle", :file_fp => /Zip/  },
    ],
    "bsd" => [
      { :format => "elf", :arch => "x86", :file_fp => /ELF 32.*BSD/ },
      { :format => "war",  :arch => "x86", :file_fp => /Zip/  },
    ],
    "solaris" => [
      { :format => "elf", :arch => "x86", :file_fp => /ELF 32/ },
      { :format => "war",  :arch => "x86", :file_fp => /Zip/  },
    ],
    "osx" => [
      { :format => "macho", :arch => "x86",   :file_fp => /Mach-O.*i386/  },
      { :format => "macho", :arch => "x64",   :file_fp => /Mach-O 64/     },
      { :format => "macho", :arch => "armle", :file_fp => /Mach-O.*(acorn|arm)/ },
      { :format => "macho", :arch => "ppc",   :file_fp => /Mach-O.*ppc/   },
      { :format => "war",  :arch => "x86", :file_fp => /Zip/  },
      { :format => "war",  :arch => "x64", :file_fp => /Zip/  },
      { :format => "war",  :arch => "armle", :file_fp => /Zip/  },
      { :format => "war",  :arch => "ppc", :file_fp => /Zip/  },
    ],
  }

  def verify_bin_fingerprint(format_hash, bin)
    bin.should be_a(String)
    fp = IO.popen("file -","w+") do |io|
       begin
         io.write(bin)
       rescue Errno::EPIPE
       end
       io.close_write
       io.read
    end
    if format_hash[:file_fp]
      fp.should =~ format_hash[:file_fp]
    end
  end
end<|MERGE_RESOLUTION|>--- conflicted
+++ resolved
@@ -15,11 +15,9 @@
       { :format => "exe-only",  :arch => "x86", :file_fp => /PE32 /  },
       { :format => "exe-only",  :arch => "x64", :file_fp => /PE32\+ /  },
       { :format => "exe-only",  :arch => "x86_64", :file_fp => /PE32\+ /  },
-<<<<<<< HEAD
       { :format => "exe-service",  :arch => "x86", :file_fp => /PE32 /  },
       { :format => "exe-service",  :arch => "x64", :file_fp => /PE32\+ /  },
       { :format => "exe-service",  :arch => "x86_64", :file_fp => /PE32\+ /  },
-=======
       { :format => "vbs",  :arch => "x86", :file_fp => /ASCII/  },
       { :format => "vbs",  :arch => "x86_64", :file_fp => /ASCII/  },
       { :format => "loop-vbs",  :arch => "x86", :file_fp => /ASCII/  },
@@ -38,7 +36,6 @@
       { :format => "psh-net",  :arch => "x86_64", :file_fp => /ASCII/  },
       { :format => "war",  :arch => "x86", :file_fp => /Zip/  },
       { :format => "war",  :arch => "x86_64", :file_fp => /Zip/  },
->>>>>>> fbbfb0a2
     ],
     "linux" => [
       { :format => "elf", :arch => "x86",    :file_fp => /ELF 32.*SYSV/ },
