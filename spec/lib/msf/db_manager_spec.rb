#
# Specs
#

require 'spec_helper'

#
# Project
#

require 'metasploit/framework/database'
require 'msf/core'

describe Msf::DBManager do
  include_context 'Msf::DBManager'

  subject do
    db_manager
  end

  it_should_behave_like 'Msf::DBManager::Adapter'
  it_should_behave_like 'Msf::DBManager::Client'
  it_should_behave_like 'Msf::DBManager::Connection'
  it_should_behave_like 'Msf::DBManager::Cred'
  it_should_behave_like 'Msf::DBManager::Event'
  it_should_behave_like 'Msf::DBManager::ExploitAttempt'
  it_should_behave_like 'Msf::DBManager::ExploitedHost'
  it_should_behave_like 'Msf::DBManager::Host'
  it_should_behave_like 'Msf::DBManager::HostDetail'
  it_should_behave_like 'Msf::DBManager::HostTag'
  it_should_behave_like 'Msf::DBManager::IPAddress'
  it_should_behave_like 'Msf::DBManager::Import'
  it_should_behave_like 'Msf::DBManager::Loot'
  it_should_behave_like 'Msf::DBManager::Migration'
<<<<<<< HEAD
  it_should_behave_like 'Msf::DBManager::ImportMsfXml'

  context 'CONSTANTS' do
    context 'ADAPTER' do
      subject(:adapter) {
        described_class::ADAPTER
      }

      it { is_expected.to eq('postgresql') }
    end
  end

  it { is_expected.to respond_to :active }

  context '#add_rails_engine_migration_paths' do
    def add_rails_engine_migration_paths
      db_manager.add_rails_engine_migration_paths
    end

    it 'should not add duplicate paths to ActiveRecord::Migrator.migrations_paths' do
      add_rails_engine_migration_paths

      expect {
        add_rails_engine_migration_paths
      }.to_not change {
        ActiveRecord::Migrator.migrations_paths.length
      }

      ActiveRecord::Migrator.migrations_paths.uniq.should == ActiveRecord::Migrator.migrations_paths
    end
  end

  it { is_expected.to respond_to :add_workspace }
  it { is_expected.to respond_to :after_establish_connection }
  it { is_expected.to respond_to :check }
  it { is_expected.to respond_to :connect }
  it { is_expected.to respond_to :connection_established? }
  it { is_expected.to respond_to :create_db }
  it { is_expected.to respond_to :create_request }
  it { is_expected.to respond_to :create_target }
  it { is_expected.to respond_to :creds }
  it { is_expected.to respond_to :default_workspace }
  it { is_expected.to respond_to :dehex }
  it { is_expected.to respond_to :del_host }
  it { is_expected.to respond_to :del_service }
  it { is_expected.to respond_to :delete_all_targets }
  it { is_expected.to respond_to :disconnect }
  it { is_expected.to respond_to :driver }
  it { is_expected.to respond_to :drivers }
  it { is_expected.to respond_to :drivers= }
  it { is_expected.to respond_to :each_cred }
  it { is_expected.to respond_to :each_distinct_target }
  it { is_expected.to respond_to :each_exploited_host }
  it { is_expected.to respond_to :each_host }
  it { is_expected.to respond_to :each_loot }
  it { is_expected.to respond_to :each_note }
  it { is_expected.to respond_to :each_request }
  it { is_expected.to respond_to :each_request_target }
  it { is_expected.to respond_to :each_request_target_with_body }
  it { is_expected.to respond_to :each_request_target_with_headers }
  it { is_expected.to respond_to :each_request_target_with_path }
  it { is_expected.to respond_to :each_request_target_with_query }
  it { is_expected.to respond_to :each_service }
  it { is_expected.to respond_to :each_target }
  it { is_expected.to respond_to :each_vuln }
  it { is_expected.to respond_to :emit }
  it { is_expected.to respond_to :error }
  it { is_expected.to respond_to :events }
  it { is_expected.to respond_to :exploited_hosts }
  it { is_expected.to respond_to :find_or_create_client }
  it { is_expected.to respond_to :find_or_create_cred }
  it { is_expected.to respond_to :find_or_create_host }
  it { is_expected.to respond_to :find_or_create_loot }
  it { is_expected.to respond_to :find_or_create_note }
  it { is_expected.to respond_to :find_or_create_ref }
  it { is_expected.to respond_to :find_or_create_report }
  it { is_expected.to respond_to :find_or_create_service }
  it { is_expected.to respond_to :find_or_create_task }
  it { is_expected.to respond_to :find_or_create_vuln }
  it { is_expected.to respond_to :find_qualys_asset_ports }
  it { is_expected.to respond_to :find_qualys_asset_vuln_refs }
  it { is_expected.to respond_to :find_qualys_asset_vulns }
  it { is_expected.to respond_to :find_vuln_by_details }
  it { is_expected.to respond_to :find_vuln_by_refs }
  it { is_expected.to respond_to :find_workspace }
  it { is_expected.to respond_to :get_client }
  it { is_expected.to respond_to :get_host }
  it { is_expected.to respond_to :get_ref }
  it { is_expected.to respond_to :get_service }
  it { is_expected.to respond_to :get_session }
  it { is_expected.to respond_to :get_target }
  it { is_expected.to respond_to :get_vuln }
  it { is_expected.to respond_to :has_host? }
  it { is_expected.to respond_to :has_ref? }
  it { is_expected.to respond_to :has_vuln? }
  it { is_expected.to respond_to :hosts }
  it { is_expected.to respond_to :import }
  it { is_expected.to respond_to :import_acunetix_noko_stream }
  it { is_expected.to respond_to :import_acunetix_xml }
  it { is_expected.to respond_to :import_amap_log }
  it { is_expected.to respond_to :import_amap_log_file }
  it { is_expected.to respond_to :import_amap_mlog }
  it { is_expected.to respond_to :import_appscan_noko_stream }
  it { is_expected.to respond_to :import_appscan_xml }
  it { is_expected.to respond_to :import_burp_session_noko_stream }
  it { is_expected.to respond_to :import_burp_session_xml }
  it { is_expected.to respond_to :import_ci_noko_stream }
  it { is_expected.to respond_to :import_ci_xml }
  it { is_expected.to respond_to :import_file }
  it { is_expected.to respond_to :import_filetype_detect }
  it { is_expected.to respond_to :import_foundstone_noko_stream }
  it { is_expected.to respond_to :import_foundstone_xml }
  it { is_expected.to respond_to :import_fusionvm_xml }
  it { is_expected.to respond_to :import_ip360_aspl_xml }
  it { is_expected.to respond_to :import_ip360_xml_file }
  it { is_expected.to respond_to :import_ip360_xml_v3 }
  it { is_expected.to respond_to :import_ip_list }
  it { is_expected.to respond_to :import_ip_list_file }
  it { is_expected.to respond_to :import_libpcap }
  it { is_expected.to respond_to :import_libpcap_file }
  it { is_expected.to respond_to :import_mbsa_noko_stream }
  it { is_expected.to respond_to :import_mbsa_xml }
  it { is_expected.to respond_to :import_msf_collateral }
  it { is_expected.to respond_to :import_msf_cred_dump }
  it { is_expected.to respond_to :import_msf_cred_dump_zip }
  it { is_expected.to respond_to :import_msf_file }
  it { is_expected.to respond_to :import_msf_pwdump }
  it { is_expected.to respond_to :import_msf_zip }
  it { is_expected.to respond_to :import_nessus_nbe }
  it { is_expected.to respond_to :import_nessus_nbe_file }
  it { is_expected.to respond_to :import_nessus_xml }
  it { is_expected.to respond_to :import_nessus_xml_file }
  it { is_expected.to respond_to :import_nessus_xml_v2 }
  it { is_expected.to respond_to :import_netsparker_xml }
  it { is_expected.to respond_to :import_netsparker_xml_file }
  it { is_expected.to respond_to :import_nexpose_noko_stream }
  it { is_expected.to respond_to :import_nexpose_raw_noko_stream }
  it { is_expected.to respond_to :import_nexpose_rawxml }
  it { is_expected.to respond_to :import_nexpose_rawxml_file }
  it { is_expected.to respond_to :import_nexpose_simplexml }
  it { is_expected.to respond_to :import_nexpose_simplexml_file }
  it { is_expected.to respond_to :import_nikto_xml }
  it { is_expected.to respond_to :import_nmap_noko_stream }
  it { is_expected.to respond_to :import_nmap_xml }
  it { is_expected.to respond_to :import_nmap_xml_file }
  it { is_expected.to respond_to :import_openvas_new_xml }
  it { is_expected.to respond_to :import_openvas_new_xml_file }
  it { is_expected.to respond_to :import_openvas_xml }
  it { is_expected.to respond_to :import_outpost24_noko_stream }
  it { is_expected.to respond_to :import_outpost24_xml }
  it { is_expected.to respond_to :import_qualys_asset_xml }
  it { is_expected.to respond_to :import_qualys_scan_xml }
  it { is_expected.to respond_to :import_qualys_scan_xml_file }
  it { is_expected.to respond_to :import_report }
  it { is_expected.to respond_to :import_retina_xml }
  it { is_expected.to respond_to :import_retina_xml_file }
  it { is_expected.to respond_to :import_spiceworks_csv }
  it { is_expected.to respond_to :import_wapiti_xml }
  it { is_expected.to respond_to :import_wapiti_xml_file }
  it { is_expected.to respond_to :initialize_adapter }
  it { is_expected.to respond_to :initialize_database_support }
  it { is_expected.to respond_to :initialize_sink }
  it { is_expected.to respond_to :inspect_single_packet }
  it { is_expected.to respond_to :inspect_single_packet_http }
  it { is_expected.to respond_to :ipv46_validator }
  it { is_expected.to respond_to :ipv4_validator }
  it { is_expected.to respond_to :ipv6_validator }
  it { is_expected.to respond_to :loots }
  it { is_expected.to respond_to :modules_cached }
  it { is_expected.to respond_to :modules_cached }
  it { is_expected.to respond_to :modules_cached= }
  it { is_expected.to respond_to :modules_cached= }
  it { is_expected.to respond_to :msf_import_timestamps }
  it { is_expected.to respond_to :netsparker_method_map }
  it { is_expected.to respond_to :netsparker_params_map }
  it { is_expected.to respond_to :netsparker_pname_map }
  it { is_expected.to respond_to :netsparker_vulnerability_map }
  it { is_expected.to respond_to :nexpose_host_from_rawxml }
  it { is_expected.to respond_to :nexpose_refs_to_struct }
  it { is_expected.to respond_to :nils_for_nulls }
  it { is_expected.to respond_to :nmap_msf_service_map }
  it { is_expected.to respond_to :normalize_host }
  it { is_expected.to respond_to :notes }

  context '#purge_all_module_details' do
    def purge_all_module_details
      db_manager.purge_all_module_details
    end

    let(:migrated) do
      false
    end

    let(:module_detail_count) do
      2
    end

    let!(:module_details) do
      FactoryGirl.create_list(
          :mdm_module_detail,
          module_detail_count
      )
    end

    before(:each) do
      db_manager.stub(:migrated => migrated)
    end

    context 'with migrated' do
      let(:migrated) do
        true
      end

      let(:modules_caching) do
        false
      end

      before(:each) do
        db_manager.stub(:modules_caching => modules_caching)
      end

      context 'with modules_caching' do
        let(:modules_caching) do
          true
        end

        it 'should not destroy Mdm::Module::Details' do
          expect {
            purge_all_module_details
          }.to_not change(Mdm::Module::Detail, :count)
        end
      end

      context 'without modules_caching' do
        it 'should destroy all Mdm::Module::Details' do
          expect {
            purge_all_module_details
          }.to change(Mdm::Module::Detail, :count).by(-module_detail_count)
        end
      end
    end

    context 'without migrated' do
      it 'should not destroy Mdm::Module::Details' do
        expect {
          purge_all_module_details
        }.to_not change(Mdm::Module::Detail, :count)
      end
    end
  end

  it { is_expected.to respond_to :queue }

  context '#remove_module_details' do
    def remove_module_details
      db_manager.remove_module_details(mtype, refname)
    end

    let(:migrated) do
      false
    end

    let(:mtype) do
      FactoryGirl.generate :mdm_module_detail_mtype
    end

    let(:refname) do
      FactoryGirl.generate :mdm_module_detail_refname
    end

    let!(:module_detail) do
      FactoryGirl.create(
          :mdm_module_detail
      )
    end

    before(:each) do
      db_manager.stub(:migrated => migrated)
    end

    context 'with migrated' do
      let(:migrated) do
        true
      end

      let!(:module_detail) do
        FactoryGirl.create(:mdm_module_detail)
      end

      context 'with matching Mdm::Module::Detail' do
        let(:mtype) do
          module_detail.mtype
        end

        let(:refname) do
          module_detail.refname
        end

        it 'should destroy Mdm::Module::Detail' do
          expect {
            remove_module_details
          }.to change(Mdm::Module::Detail, :count).by(-1)
        end
      end

      context 'without matching Mdm::Module::Detail' do
        it 'should not destroy Mdm::Module::Detail' do
          expect {
            remove_module_details
          }.to_not change(Mdm::Module::Detail, :count)
        end
      end
    end

    context 'without migrated' do
      it 'should not destroy Mdm::Module::Detail' do
        expect {
          remove_module_details
        }.to_not change(Mdm::Module::Detail, :count)
      end
    end
  end

  it { is_expected.to respond_to :report_artifact }
  it { is_expected.to respond_to :report_auth }
  it { is_expected.to respond_to :report_auth_info }
  it { is_expected.to respond_to :report_client }
  it { is_expected.to respond_to :report_cred }
  it { is_expected.to respond_to :report_event }
  it { is_expected.to respond_to :report_exploit }
  it { is_expected.to respond_to :report_exploit_attempt }
  it { is_expected.to respond_to :report_exploit_failure }
  it { is_expected.to respond_to :report_exploit_success }
  it { is_expected.to respond_to :report_host }
  it { is_expected.to respond_to :report_host_details }
  it { is_expected.to respond_to :report_host_tag }
  it { is_expected.to respond_to :report_import_note }
  it { is_expected.to respond_to :report_loot }
  it { is_expected.to respond_to :report_note }
  it { is_expected.to respond_to :report_report }
  it { is_expected.to respond_to :report_service }

  context '#report_session' do
    let(:options) do
      {}
    end

    subject(:report_session) do
      db_manager.report_session(options)
    end

    context 'with active' do
      let(:active) do
        true
      end

      context 'with :session' do
        before(:each) do
          options[:session] = session
        end

        context 'with Msf::Session' do
          let(:exploit_datastore) do
            Msf::ModuleDataStore.new(module_instance).tap do |datastore|
              datastore['ParentModule'] = parent_module_fullname

              remote_port = rand(2 ** 16 - 1)
              datastore['RPORT'] = remote_port
            end
          end

          let(:host) do
            FactoryGirl.create(:mdm_host, :workspace => session_workspace)
          end

          let(:module_instance) do
            name = 'multi/handler'

            double(
                'Msf::Module',
                :fullname => "exploit/#{name}",
                :framework => framework,
                :name => name
            )
          end

          let(:options_workspace) do
            FactoryGirl.create(:mdm_workspace)
          end

          let(:parent_module_fullname) do
            "exploit/#{parent_module_name}"
          end

          let(:parent_module_name) do
            'windows/smb/ms08_067_netapi'
          end

          let(:parent_path) do
            Metasploit::Framework.root.join('modules').to_path
          end

          let(:session) do
            session_class.new.tap do |session|
              session.exploit_datastore = exploit_datastore
              session.info = 'Info'
              session.platform = 'Platform'
              session.session_host = host.address
              session.sid = rand(100)
              session.type = 'Session Type'
              session.via_exploit = 'exploit/multi/handler'
              session.via_payload = 'payload/single/windows/metsvc_bind_tcp'
              session.workspace = session_workspace.name
            end
          end

          let(:session_class) do
            Class.new do
              include Msf::Session

              attr_accessor :datastore
              attr_accessor :platform
              attr_accessor :type
              attr_accessor :via_exploit
              attr_accessor :via_payload
            end
          end

          let(:session_workspace) do
            FactoryGirl.create(:mdm_workspace)
          end

          before(:each) do
            reference_name = 'multi/handler'
            path = File.join(parent_path, 'exploits', reference_name)

            # fake cache data for exploit/multi/handler so it can be loaded
            framework.modules.send(
                :module_info_by_path=,
                {
                    path =>
                        {
                            :parent_path => parent_path,
                            :reference_name => reference_name,
                            :type => 'exploit',
                        }
                }
            )

            FactoryGirl.create(
                :mdm_module_detail,
                :fullname => parent_module_fullname,
                :name => parent_module_name
            )
          end

          context 'with :workspace' do
            before(:each) do
              options[:workspace] = options_workspace
            end

            it 'should not find workspace from session' do
              db_manager.should_not_receive(:find_workspace)

              report_session
            end
          end

          context 'without :workspace' do
            it 'should find workspace from session' do
              db_manager.should_receive(:find_workspace).with(session.workspace).and_call_original

              report_session
            end

            it 'should pass session.workspace to #find_or_create_host' do
              db_manager.should_receive(:find_or_create_host).with(
                  hash_including(
                      :workspace => session_workspace
                  )
              ).and_return(host)

              report_session
            end
          end

          context 'with workspace from either :workspace or session' do
            it 'should pass normalized host from session as :host to #find_or_create_host' do
              normalized_host = double('Normalized Host')
              db_manager.stub(:normalize_host).with(session).and_return(normalized_host)
              # stub report_vuln so its use of find_or_create_host and normalize_host doesn't interfere.
              db_manager.stub(:report_vuln)

              db_manager.should_receive(:find_or_create_host).with(
                  hash_including(
                      :host => normalized_host
                  )
              ).and_return(host)

              report_session
            end

            context 'with session responds to arch' do
              let(:arch) do
                FactoryGirl.generate :mdm_host_arch
              end

              before(:each) do
                session.stub(:arch => arch)
              end

              it 'should pass :arch to #find_or_create_host' do
                db_manager.should_receive(:find_or_create_host).with(
                    hash_including(
                        :arch => arch
                    )
                ).and_call_original

                report_session
              end
            end

            context 'without session responds to arch' do
              it 'should not pass :arch to #find_or_create_host' do
                db_manager.should_receive(:find_or_create_host).with(
                    hash_excluding(
                        :arch
                    )
                ).and_call_original

                report_session
              end
            end

            it 'should create an Mdm::Session' do
              expect {
                report_session
              }.to change(Mdm::Session, :count).by(1)
            end

            it { should be_an Mdm::Session }

            it 'should set session.db_record to created Mdm::Session' do
              mdm_session = report_session

              session.db_record.should == mdm_session
            end

            context 'with session.via_exploit' do
              it 'should create session.via_exploit module' do
                framework.modules.should_receive(:create).with(session.via_exploit).and_call_original

                report_session
              end

              it 'should create Mdm::Vuln' do
                expect {
                  report_session
                }.to change(Mdm::Vuln, :count).by(1)
              end

              context 'created Mdm::Vuln' do
                let(:mdm_session) do
                  Mdm::Session.last
                end

                let(:rport) do
                  nil
                end

                before(:each) do
                  Timecop.freeze

                  session.exploit_datastore['RPORT'] = rport

                  report_session
                end

                after(:each) do
                  Timecop.return
                end

                subject(:vuln) do
                  Mdm::Vuln.last
                end

                it { expect(subject.host).to eq(Mdm::Host.last) }
                it { expect(subject.refs).to eq([]) }
                it { expect(subject.exploited_at).to be_within(1.second).of(Time.now.utc) }

                context "with session.via_exploit 'exploit/multi/handler'" do
                  context "with session.exploit_datastore['ParentModule']" do
                    it { expect(subject.info).to eq("Exploited by #{parent_module_fullname} to create Session #{mdm_session.id}") }
                    it { expect(subject.name).to eq(parent_module_name) }
                  end
                end

                context "without session.via_exploit 'exploit/multi/handler'" do
                  let(:reference_name) do
                    'windows/smb/ms08_067_netapi'
                  end

                  before(:each) do
                    path = File.join(
                        parent_path,
                        'exploits',
                        "#{reference_name}.rb"
                    )
                    type = 'exploit'

                    # fake cache data for ParentModule so it can be loaded
                    framework.modules.send(
                        :module_info_by_path=,
                        {
                            path =>
                                {
                                    :parent_path => parent_path,
                                    :reference_name => reference_name,
                                    :type => type,
                                }
                        }
                    )

                    session.via_exploit = "#{type}/#{reference_name}"
                  end

                  it { expect(subject.info).to eq("Exploited by #{session.via_exploit} to create Session #{mdm_session.id}") }
                  it { expect(subject.name).to eq(reference_name) }
                end

                context 'with RPORT' do
                  let(:rport) do
                    # use service.port instead of having service use rport so
                    # that service is forced to exist before call to
                    # report_service, which happens right after using rport in
                    # outer context's before(:each)
                    service.port
                  end

                  let(:service) do
                    FactoryGirl.create(
                        :mdm_service,
                        :host => host
                    )
                  end

                  it { expect(subject.service).to eq(service) }
                end

                context 'without RPORT' do
                  it { expect(subject.service).to be_nil }
                end
              end

              context 'created Mdm::ExploitAttempt' do
                let(:rport) do
                  nil
                end

                before(:each) do
                  Timecop.freeze

                  session.exploit_datastore['RPORT'] = rport

                  report_session
                end

                after(:each) do
                  Timecop.return
                end

                subject(:exploit_attempt) do
                  Mdm::ExploitAttempt.last
                end

                it { expect(subject.attempted_at).to be_within(1.second).of(Time.now.utc) }
                # @todo https://www.pivotaltracker.com/story/show/48362615
                it { expect(subject.session_id).to eq(Mdm::Session.last.id) }
                it { expect(subject.exploited).to be_truthy }
                # @todo https://www.pivotaltracker.com/story/show/48362615
                it { expect(subject.vuln_id).to eq(Mdm::Vuln.last.id) }

                context "with session.via_exploit 'exploit/multi/handler'" do
                  context "with session.datastore['ParentModule']" do
                    it { expect(subject.module).to eq(parent_module_fullname) }
                  end
                end

                context "without session.via_exploit 'exploit/multi/handler'" do
                  before(:each) do
                    session.via_exploit = parent_module_fullname
                  end

                  it { expect(subject.module).to eq(session.via_exploit) }
                end
              end
            end

            context 'returned Mdm::Session' do
              before(:each) do
                Timecop.freeze
              end

              after(:each) do
                Timecop.return
              end

              subject(:mdm_session) do
                report_session
              end

              #
              # Ensure session has attributes present so its on mdm_session are
              # not just comparing nils.
              #

              it 'should have session.info present' do
                session.info.should be_present
              end

              it 'should have session.sid present' do
                session.sid.should be_present
              end

              it 'should have session.platform present' do
                session.platform.should be_present
              end

              it 'should have session.type present' do
                session.type.should be_present
              end

              it 'should have session.via_exploit present' do
                session.via_exploit.should be_present
              end

              it 'should have session.via_payload present' do
                session.via_exploit.should be_present
              end

              it { expect(subject.datastore).to eq(session.exploit_datastore.to_h) }
              it { expect(subject.desc).to eq(session.info) }
              it { expect(subject.host_id).to eq(Mdm::Host.last.id) }
              it { expect(subject.last_seen).to be_within(1.second).of(Time.now.utc) }
              it { expect(subject.local_id).to eq(session.sid) }
              it { expect(subject.opened_at).to be_within(1.second).of(Time.now.utc) }
              it { expect(subject.platform).to eq(session.platform) }
              it { expect(subject.routes).to eq([]) }
              it { expect(subject.stype).to eq(session.type) }
              it { expect(subject.via_payload).to eq(session.via_payload) }

              context "with session.via_exploit 'exploit/multi/handler'" do
                it "should have session.via_exploit of 'exploit/multi/handler'" do
                  session.via_exploit.should == 'exploit/multi/handler'
                end

                context "with session.exploit_datastore['ParentModule']" do
                  it "should have session.exploit_datastore['ParentModule']" do
                    session.exploit_datastore['ParentModule'].should_not be_nil
                  end

                  it { expect(subject.via_exploit).to eq(parent_module_fullname) }
                end
              end

              context "without session.via_exploit 'exploit/multi/handler'" do
                before(:each) do
                  reference_name = 'windows/smb/ms08_067_netapi'
                  path = File.join(
                      parent_path,
                      'exploits',
                      "#{reference_name}.rb"
                  )
                  type = 'exploit'

                  # fake cache data for ParentModule so it can be loaded
                  framework.modules.send(
                      :module_info_by_path=,
                      {
                          path =>
                              {
                                  :parent_path => parent_path,
                                  :reference_name => reference_name,
                                  :type => type,
                              }
                      }
                  )

                  session.via_exploit = "#{type}/#{reference_name}"
                end

                it "should not have session.via_exploit of 'exploit/multi/handler'" do
                  session.via_exploit.should_not == 'exploit/multi/handler'
                end

                it { expect(subject.via_exploit).to eq(session.via_exploit) }
              end
            end
          end
        end

        context 'without Msf::Session' do
          let(:session) do
            double('Not a Msf::Session')
          end

          it 'should raise ArgumentError' do
            expect {
              report_session
            }.to raise_error(ArgumentError, "Invalid :session, expected Msf::Session")
          end
        end
      end

      context 'without :session' do
        context 'with :host' do
          before(:each) do
            options[:host] = host
          end

          context 'with Mdm::Host' do
            let(:host) do
              FactoryGirl.create(:mdm_host)
            end

            context 'created Mdm::Session' do
              let(:closed_at) do
                nil
              end

              let(:close_reason) do
                'Closed because...'
              end

              let(:description) do
                'Session Description'
              end

              let(:exploit_full_name) do
                'exploit/windows/smb/ms08_067_netapi'
              end

              let(:last_seen) do
                nil
              end

              let(:opened_at) do
                Time.now.utc - 5.minutes
              end

              let(:payload_full_name) do
                'payload/singles/windows/metsvc_reverse_tcp'
              end

              let(:platform) do
                'Host Platform'
              end

              let(:routes) do
                nil
              end

              let(:session_type) do
                'Session Type'
              end

              before(:each) do
                options[:closed_at] = closed_at
                options[:close_reason] = close_reason
                options[:desc] = description
                options[:last_seen] = last_seen
                options[:opened_at] = opened_at
                options[:platform] = platform
                options[:routes] = routes
                options[:stype] = session_type
                options[:via_payload] = payload_full_name
                options[:via_exploit] = exploit_full_name
              end

              subject(:mdm_session) do
                report_session
              end

              it { expect(subject.close_reason).to eq(close_reason) }
              it { expect(subject.desc).to eq(description) }
              it { expect(subject.host).to eq(host) }
              it { expect(subject.platform).to eq(platform) }
              it { expect(subject.stype).to eq(session_type) }
              it { expect(subject.via_exploit).to eq(exploit_full_name) }
              it { expect(subject.via_payload).to eq(payload_full_name) }

              context 'with :last_seen' do
                let(:last_seen) do
                  opened_at
                end

                it { expect(subject.last_seen).to eq(last_seen) }
              end

              context 'with :closed_at' do
                let(:closed_at) do
                  opened_at + 1.minute
                end

                it { expect(subject.closed_at).to eq(closed_at) }
              end

              context 'without :closed_at' do
                it { expect(subject.closed_at).to be_nil }
              end

              context 'without :last_seen' do
                context 'with :closed_at' do
                  let(:closed_at) do
                    opened_at + 1.minute
                  end

                  it { expect(subject.last_seen).to eq(closed_at) }
                end

                context 'without :closed_at' do
                  it { expect(subject.last_seen).to be_nil }
                end
              end

              context 'with :routes' do
                let(:routes) do
                  FactoryGirl.build_list(
                      :mdm_route,
                      1,
                      :session => nil
                  )
                end

                it { expect(subject.routes).to eq(routes) }
              end

              context 'without :routes' do
                it { expect(subject.routes).to eq([]) }
              end
            end
          end

          context 'without Mdm::Host' do
            let(:host) do
              '192.168.0.1'
            end

            it 'should raise ArgumentError' do
              expect {
                report_session
              }.to raise_error(ArgumentError, "Invalid :host, expected Host object")
            end
          end
        end

        context 'without :host' do
          it 'should raise ArgumentError' do
            expect {
              report_session
            }.to raise_error(ArgumentError)
          end
        end
      end
    end

    context 'without active' do
      let(:active) do
        false
      end

      it { should be_nil }

      it 'should not create a connection' do
        ActiveRecord::Base.connection_pool.should_not_receive(:with_connection)

        report_session
      end
    end
  end

  it { is_expected.to respond_to :report_session_event }
  it { is_expected.to respond_to :report_session_route }
  it { is_expected.to respond_to :report_session_route_remove }
  it { is_expected.to respond_to :report_task }
  it { is_expected.to respond_to :report_vuln }
  it { is_expected.to respond_to :report_vuln_attempt }
  it { is_expected.to respond_to :report_vuln_details }
  it { is_expected.to respond_to :report_web_form }
  it { is_expected.to respond_to :report_web_page }
  it { is_expected.to respond_to :report_web_site }
  it { is_expected.to respond_to :report_web_vuln }
  it { is_expected.to respond_to :reports }
  it { is_expected.to respond_to :request_distinct_targets }
  it { is_expected.to respond_to :request_sql }
  it { is_expected.to respond_to :requests }
  it { is_expected.to respond_to :rexmlify }
  it { is_expected.to respond_to :rfc3330_reserved }

  context '#search_modules' do
    subject(:search_modules) do
      db_manager.search_modules(search_string)
    end

    let(:module_details) do
      search_modules.to_a
    end

    context 'with app keyword' do
      let(:search_string) do
        "app:#{app}"
      end

      before(:each) do
        Mdm::Module::Detail::STANCES.each do |stance|
          FactoryGirl.create(:mdm_module_detail, :stance => stance)
        end
      end

      context 'with client' do
        let(:app) do
          'client'
        end

        it "should match Mdm::Module::Detail#stance 'passive'" do
          module_details.count.should > 0

          module_details.all? { |module_detail|
            module_detail.stance == 'passive'
          }.should be_truthy
        end
      end

      context 'with server' do
        let(:app) do
          'server'
        end

        it "should match Mdm::Module::Detail#stance 'aggressive'" do
          module_details.count.should > 0

          module_details.all? { |module_detail|
            module_detail.stance == 'aggressive'
          }.should be_truthy
        end
      end
    end

    context 'with author keyword' do
      let(:search_string) do
        # us inspect so strings with spaces are quoted correctly
        "author:#{author}"
      end

      let!(:module_authors) do
        FactoryGirl.create_list(:mdm_module_author, 2)
      end

      let(:target_module_author) do
        module_authors.first
      end

      context 'with Mdm::Module::Author#email' do
        let(:author) do
          target_module_author.email
        end

        it 'should match Mdm::Module::Author#email' do
          module_details.count.should > 0

          module_details.all? { |module_detail|
            module_detail.authors.any? { |module_author|
              module_author.email == target_module_author.email
            }
          }.should be_truthy
        end
      end

      context 'with Mdm::Module::Author#name' do
        let(:author) do
          # use inspect to quote space in name
          target_module_author.name.inspect
        end

        it 'should match Mdm::Module::Author#name' do
          module_details.count.should > 0

          module_details.all? { |module_detail|
            module_detail.authors.any? { |module_author|
              module_author.name == target_module_author.name
            }
          }.should be_truthy
        end
      end
    end

    it_should_behave_like 'Msf::DBManager#search_modules Mdm::Module::Ref#name keyword', :bid
    it_should_behave_like 'Msf::DBManager#search_modules Mdm::Module::Ref#name keyword', :cve
    it_should_behave_like 'Msf::DBManager#search_modules Mdm::Module::Ref#name keyword', :edb

    context 'with name keyword' do
      let(:search_string) do
        "name:#{name}"
      end

      let!(:existing_module_details) do
        FactoryGirl.create_list(:mdm_module_detail, 2)
      end

      let(:target_module_detail) do
        existing_module_details.first
      end

      context 'with Mdm::Module::Detail#fullname' do
        let(:name) do
          target_module_detail.fullname
        end

        it 'should match Mdm::Module::Detail#fullname' do
          module_details.count.should > 0

          module_details.all? { |module_detail|
            module_detail.fullname == target_module_detail.fullname
          }.should be_truthy
        end
      end

      context 'with Mdm::Module::Detail#name' do
        let(:name) do
          # use inspect so spaces are inside quotes
          target_module_detail.name.inspect
        end

        it 'should match Mdm::Module::Detail#name' do
          module_details.count.should > 0

          module_details.all? { |module_detail|
            module_detail.name == target_module_detail.name
          }.should be_truthy
        end
      end
    end

    it_should_behave_like 'Msf::DBManager#search_modules Mdm::Module::Platform#name or Mdm::Module::Target#name keyword', :os

    it_should_behave_like 'Msf::DBManager#search_modules Mdm::Module::Ref#name keyword', :osvdb

    it_should_behave_like 'Msf::DBManager#search_modules Mdm::Module::Platform#name or Mdm::Module::Target#name keyword', :platform

    context 'with ref keyword' do
      let(:ref) do
        FactoryGirl.generate :mdm_module_ref_name
      end

      let(:search_string) do
        # use inspect to quote spaces in string
        "ref:#{ref.inspect}"
      end

      let!(:module_ref) do
        FactoryGirl.create(:mdm_module_ref)
      end

      context 'with Mdm::Module::Ref#name' do
        let(:ref) do
          module_ref.name
        end

        it 'should match Mdm::Module::Ref#name' do
          module_details.count.should > 0

          module_details.all? { |module_detail|
            module_detail.refs.any? { |module_ref|
              module_ref.name == ref
            }
          }.should be_truthy
        end
      end

      context 'without Mdm::Module::Ref#name' do
        it 'should not match Mdm::Module::Ref#name' do
          module_details.count.should == 0
        end
      end
    end

    context 'with type keyword' do
      let(:type) do
        FactoryGirl.generate :mdm_module_detail_mtype
      end

      let(:search_string) do
        "type:#{type}"
      end

      let(:target_module_detail) do
        all_module_details.first
      end

      let!(:all_module_details) do
        FactoryGirl.create_list(:mdm_module_detail, 2)
      end

      context 'with Mdm::Module::Ref#name' do
        let(:type) do
          target_module_detail.mtype
        end

        it 'should match Mdm::Module::Detail#mtype' do
          module_details.count.should > 0

          module_details.all? { |module_detail|
            module_detail.mtype == type
          }.should be_truthy
        end
      end

      context 'without Mdm::Module::Detail#mtype' do
        it 'should not match Mdm::Module::Detail#mtype' do
          module_details.count.should == 0
        end
      end
    end

    context 'without keyword' do
      context 'with Mdm::Module::Action#name' do
        let(:search_string) do
          module_action.name
        end

        let!(:module_action) do
          FactoryGirl.create(:mdm_module_action)
        end

        it 'should match Mdm::Module::Action#name' do
          module_details.count.should > 0

          module_details.all? { |module_detail|
            module_detail.actions.any? { |module_action|
              module_action.name == search_string
            }
          }.should be_truthy
        end
      end

      context 'with Mdm::Module::Arch#name' do
        let(:search_string) do
          module_arch.name
        end

        let!(:module_arch) do
          FactoryGirl.create(:mdm_module_arch)
        end

        it 'should match Mdm::Module::Arch#name' do
          module_details.count.should > 0

          module_details.all? { |module_detail|
            module_detail.archs.any? { |module_arch|
              module_arch.name == search_string
            }
          }.should be_truthy
        end
      end

      context 'with Mdm::Module::Author#name' do
        let(:search_string) do
          module_author.name
        end

        let!(:module_author) do
          FactoryGirl.create(:mdm_module_author)
        end

        it 'should match Mdm::Module::Author#name' do
          module_details.count.should > 0

          module_details.all? { |module_detail|
            module_detail.authors.any? { |module_author|
              module_author.name == search_string
            }
          }.should be_truthy
        end
      end

      context 'with Mdm::Module::Detail' do
        let(:target_module_detail) do
          all_module_details.first
        end

        let!(:all_module_details) do
          FactoryGirl.create_list(:mdm_module_detail, 3)
        end

        context 'with #description' do
          let(:search_string) do
            # use inspect to quote spaces in string
            target_module_detail.description.inspect
          end

          it 'should match Mdm::Module::Detail#description' do
            module_details.count.should == 1

            module_details.all? { |module_detail|
              module_detail.description == target_module_detail.description
            }.should be_truthy
          end
        end

        context 'with #fullname' do
          let(:search_string) do
            target_module_detail.fullname
          end

          it 'should match Mdm::Module::Detail#fullname' do
            module_details.count.should == 1

            module_details.all? { |module_detail|
              module_detail.fullname == search_string
            }.should be_truthy
          end
        end

        context 'with #name' do
          let(:search_string) do
            # use inspect to quote spaces in string
            target_module_detail.name.inspect
          end

          it 'should match Mdm::Module::Detail#name' do
            module_details.count.should == 1

            module_details.all? { |module_detail|
              module_detail.name == target_module_detail.name
            }.should be_truthy
          end
        end
      end

      context 'with Mdm::Module::Platform#name' do
        let(:search_string) do
          module_platform.name
        end

        let!(:module_platform) do
          FactoryGirl.create(:mdm_module_platform)
        end

        it 'should match Mdm::Module::Platform#name' do
          module_details.count.should > 0

          module_details.all? { |module_detail|
            module_detail.platforms.any? { |module_platform|
              module_platform.name == search_string
            }
          }.should be_truthy
        end
      end

      context 'with Mdm::Module::Ref#name' do
        let(:search_string) do
          module_ref.name
        end

        let!(:module_ref) do
          FactoryGirl.create(:mdm_module_ref)
        end

        it 'should match Mdm::Module::Ref#name' do
          module_details.count.should > 0

          module_details.all? { |module_detail|
            module_detail.refs.any? { |module_ref|
              module_ref.name == search_string
            }
          }.should be_truthy
        end
      end

      context 'with Mdm::Module::Target#name' do
        let(:search_string) do
          module_target.name
        end

        let!(:module_target) do
          FactoryGirl.create(:mdm_module_target)
        end

        it 'should match Mdm::Module::Target#name' do
          module_details.count.should > 0

          module_details.all? { |module_detail|
            module_detail.targets.any? { |module_target|
              module_target.name == search_string
            }
          }.should be_truthy
        end
      end
    end
  end

  it { is_expected.to respond_to :selected_host }
  it { is_expected.to respond_to :selected_id }
  it { is_expected.to respond_to :selected_port }
  it { is_expected.to respond_to :selected_ssl }
  it { is_expected.to respond_to :selected_wmap_target }
  it { is_expected.to respond_to :service_name_map }
  it { is_expected.to respond_to :services }
  it { is_expected.to respond_to :sink }
  it { is_expected.to respond_to :sql_query }
  it { is_expected.to respond_to :sync }
  it { is_expected.to respond_to :target_requests }
  it { is_expected.to respond_to :targets }
  it { is_expected.to respond_to :tasks }
  it { is_expected.to respond_to :unserialize_object }

  context '#update_all_module_details' do
    def update_all_module_details
      db_manager.update_all_module_details
    end

    let(:migrated) do
      false
    end

    before(:each) do
      db_manager.stub(:migrated => migrated)
    end

    context 'with migrated' do
      let(:migrated) do
        true
      end

      let(:modules_caching) do
        true
      end

      before(:each) do
        db_manager.stub(:modules_caching => modules_caching)
      end

      context 'with modules_caching' do
        it 'should not update module details' do
          db_manager.should_not_receive(:update_module_details)

          update_all_module_details
        end
      end

      context 'without modules_caching' do
        let(:modules_caching) do
          false
        end

        it 'should set framework.cache_thread to current thread and then nil' do
          framework.should_receive(:cache_thread=).with(Thread.current).ordered
          framework.should_receive(:cache_thread=).with(nil).ordered

          update_all_module_details
        end

        it 'should set modules_cached to false and then true' do
          db_manager.should_receive(:modules_cached=).with(false).ordered
          db_manager.should_receive(:modules_cached=).with(true).ordered

          update_all_module_details
        end

        it 'should set modules_caching to true and then false' do
          db_manager.should_receive(:modules_caching=).with(true).ordered
          db_manager.should_receive(:modules_caching=).with(false).ordered

          update_all_module_details
        end

        context 'with Mdm::Module::Details' do
          let(:module_pathname) do
            parent_pathname.join(
                'exploits',
                "#{reference_name}.rb"
            )
          end

          let(:modification_time) do
            module_pathname.mtime
          end

          let(:parent_pathname) do
            Metasploit::Framework.root.join('modules')
          end

          let(:reference_name) do
            'windows/smb/ms08_067_netapi'
          end

          let(:type) do
            'exploit'
          end

          let!(:module_detail) do
            # needs to reference a real module so that it can be loaded
            FactoryGirl.create(
                :mdm_module_detail,
                :file => module_pathname.to_path,
                :mtime => modification_time,
                :mtype => type,
                :ready => ready,
                :refname => reference_name
            )
          end

          context '#ready' do
            context 'false' do
              let(:ready) do
                false
              end

              it_should_behave_like 'Msf::DBManager#update_all_module_details refresh'
            end

            context 'true' do
              let(:ready) do
                true
              end

              context 'with existing Mdm::Module::Detail#file' do
                context 'with same Mdm::Module::Detail#mtime and File.mtime' do
                  it 'should not update module details' do
                    db_manager.should_not_receive(:update_module_details)

                    update_all_module_details
                  end
                end

                context 'without same Mdm::Module::Detail#mtime and File.mtime' do
                  let(:modification_time) do
                    # +1 as rand can return 0 and the time must be different for
                    # this context.
                    super() - (rand(1.day) + 1)
                  end

                  it_should_behave_like 'Msf::DBManager#update_all_module_details refresh'
                end
              end

              # Emulates a module being removed or renamed
              context 'without existing Mdm::Module::Detail#file' do
                # have to compute modification manually since the
                # `module_pathname` refers to a non-existent file and
                # `module_pathname.mtime` would error.
                let(:modification_time) do
                  Time.now.utc - 1.day
                end

                let(:module_pathname) do
                  parent_pathname.join('exploits', 'deleted.rb')
                end

                it 'should not update module details' do
                  db_manager.should_not_receive(:update_module_details)

                  update_all_module_details
                end
              end
            end
          end
        end
      end
    end

    context 'without migrated' do
      it 'should not update module details' do
        db_manager.should_not_receive(:update_module_details)

        update_all_module_details
      end
    end
  end

  it { is_expected.to respond_to :update_host_via_sysinfo }

  context '#update_module_details' do
    def update_module_details
      db_manager.update_module_details(module_instance)
    end

    let(:loader) do
      loader = framework.modules.send(:loaders).find { |loader|
        loader.loadable?(parent_path)
      }

      # Override load_error so that rspec will print it instead of going to framework log
      def loader.load_error(module_path, error)
        raise error
      end

      loader
    end

    let(:migrated) do
      false
    end

    let(:module_instance) do
      # make sure the module is loaded into the module_set
      loaded = loader.load_module(parent_path, module_type, module_reference_name)

      unless loaded
        module_path = loader.module_path(parent_path, type, module_reference_name)

        fail "#{description} failed to load: #{module_path}"
      end

      module_set.create(module_reference_name)
    end

    let(:module_set) do
      framework.modules.module_set(module_type)
    end

    let(:module_type) do
      'exploit'
    end

    let(:module_reference_name) do
      'windows/smb/ms08_067_netapi'
    end

    let(:parent_path) do
      parent_pathname.to_path
    end

    let(:parent_pathname) do
      Metasploit::Framework.root.join('modules')
    end

    let(:type_directory) do
      'exploits'
    end

    before(:each) do
      db_manager.stub(:migrated => migrated)
    end

    context 'with migrated' do
      let(:migrated) do
        true
      end

      it 'should call module_to_details_hash to get Mdm::Module::Detail attributes and association attributes' do
        db_manager.should_receive(:module_to_details_hash).and_call_original

        update_module_details
      end

      it 'should create an Mdm::Module::Detail' do
        expect {
          update_module_details
        }.to change(Mdm::Module::Detail, :count).by(1)
      end


      context 'module_to_details_hash' do
        let(:module_to_details_hash) do
          {
              :mtype => module_type,
              :privileged => privileged,
              :rank => rank,
              :refname => module_reference_name,
              :stance => stance
          }
        end

        let(:privileged) do
          FactoryGirl.generate :mdm_module_detail_privileged
        end

        let(:rank) do
          FactoryGirl.generate :mdm_module_detail_rank
        end

        let(:stance) do
          FactoryGirl.generate :mdm_module_detail_stance
        end

        before(:each) do
          db_manager.stub(
              :module_to_details_hash
          ).with(
              module_instance
          ).and_return(
              module_to_details_hash
          )
        end

        context 'Mdm::Module::Detail' do
          subject(:module_detail) do
            Mdm::Module::Detail.last
          end

          before(:each) do
            update_module_details
          end

          it { expect(subject.mtype).to eq(module_type) }
          it { expect(subject.privileged).to eq(privileged) }
          it { expect(subject.rank).to eq(rank) }
          it { expect(subject.ready).to be_truthy }
          it { expect(subject.refname).to eq(module_reference_name) }
          it { expect(subject.stance).to eq(stance) }
        end

        context 'with :bits' do
          let(:bits) do
            []
          end

          before(:each) do
            module_to_details_hash[:bits] = bits
          end

          context 'with :action' do
            let(:name) do
              FactoryGirl.generate :mdm_module_action_name
            end

            let(:bits) do
              super() << [
                  :action,
                  {
                      :name => name
                  }
              ]
            end

            it 'should create an Mdm::Module::Action' do
              expect {
                update_module_details
              }.to change(Mdm::Module::Action, :count).by(1)
            end

            context 'Mdm::Module::Action' do
              subject(:module_action) do
                module_detail.actions.last
              end

              let(:module_detail) do
                Mdm::Module::Detail.last
              end

              before(:each) do
                update_module_details
              end

              it { expect(subject.name).to eq(name) }
            end
          end

          context 'with :arch' do
            let(:name) do
              FactoryGirl.generate :mdm_module_arch_name
            end

            let(:bits) do
              super() << [
                  :arch,
                  {
                      :name => name
                  }
              ]
            end

            it 'should create an Mdm::Module::Arch' do
              expect {
                update_module_details
              }.to change(Mdm::Module::Arch, :count).by(1)
            end

            context 'Mdm::Module::Arch' do
              subject(:module_arch) do
                module_detail.archs.last
              end

              let(:module_detail) do
                Mdm::Module::Detail.last
              end

              before(:each) do
                update_module_details
              end

              it { expect(subject.name).to eq(name) }
            end
          end

          context 'with :author' do
            let(:email) do
              FactoryGirl.generate :mdm_module_author_email
            end

            let(:name) do
              FactoryGirl.generate :mdm_module_author_name
            end

            let(:bits) do
              super() << [
                  :author,
                  {
                      :email => email,
                      :name => name
                  }
              ]
            end

            it 'should create an Mdm::Module::Author' do
              expect {
                update_module_details
              }.to change(Mdm::Module::Author, :count).by(1)
            end

            context 'Mdm::Module::Author' do
              subject(:module_author) do
                module_detail.authors.last
              end

              let(:module_detail) do
                Mdm::Module::Detail.last
              end

              before(:each) do
                update_module_details
              end

              it { expect(subject.name).to eq(name) }
              it { expect(subject.email).to eq(email) }
            end
          end

          context 'with :platform' do
            let(:bits) do
              super() << [
                  :platform,
                  {
                      :name => name
                  }
              ]
            end

            let(:name) do
              FactoryGirl.generate :mdm_module_platform_name
            end

            it 'should create an Mdm::Module::Platform' do
              expect {
                update_module_details
              }.to change(Mdm::Module::Platform, :count).by(1)
            end

            context 'Mdm::Module::Platform' do
              subject(:module_platform) do
                module_detail.platforms.last
              end

              let(:module_detail) do
                Mdm::Module::Detail.last
              end

              before(:each) do
                update_module_details
              end

              it { expect(subject.name).to eq(name) }
            end
          end

          context 'with :ref' do
            let(:bits) do
              super() << [
                  :ref,
                  {
                      :name => name
                  }
              ]
            end

            let(:name) do
              FactoryGirl.generate :mdm_module_ref_name
            end

            it 'should create an Mdm::Module::Ref' do
              expect {
                update_module_details
              }.to change(Mdm::Module::Ref, :count).by(1)
            end

            context 'Mdm::Module::Ref' do
              subject(:module_ref) do
                module_detail.refs.last
              end

              let(:module_detail) do
                Mdm::Module::Detail.last
              end

              before(:each) do
                update_module_details
              end

              it { expect(subject.name).to eq(name) }
            end
          end

          context 'with :target' do
            let(:bits) do
              super() << [
                  :target,
                  {
                      :index => index,
                      :name => name
                  }
              ]
            end

            let(:index) do
              FactoryGirl.generate :mdm_module_target_index
            end

            let(:name) do
              FactoryGirl.generate :mdm_module_target_name
            end

            it 'should create an Mdm::Module::Target' do
              expect {
                update_module_details
              }.to change(Mdm::Module::Target, :count).by(1)
            end

            context 'Mdm::Module::Target' do
              subject(:module_target) do
                module_detail.targets.last
              end

              let(:module_detail) do
                Mdm::Module::Detail.last
              end

              before(:each) do
                update_module_details
              end

              it { expect(subject.index).to eq(index) }
              it { expect(subject.name).to eq(name) }
            end
          end
        end
      end

      it_should_behave_like 'Msf::DBManager#update_module_details with module',
                            :reference_name => 'admin/2wire/xslt_password_reset',
                            :type => 'auxiliary'

      it_should_behave_like 'Msf::DBManager#update_module_details with module',
                            :reference_name => 'generic/none',
                            :type => 'encoder'

      it_should_behave_like 'Msf::DBManager#update_module_details with module',
                            :reference_name => 'windows/smb/ms08_067_netapi',
                            :type => 'exploit'

      it_should_behave_like 'Msf::DBManager#update_module_details with module',
                            :reference_name => 'x64/simple',
                            :type => 'nop'

      # @todo determine how to load a single payload to test payload type outside of msfconsole

      it_should_behave_like 'Msf::DBManager#update_module_details with module',
                            :reference_name => 'windows/escalate/screen_unlock',
                            :type => 'post'
    end

    context 'without migrated' do
      it 'should not create an Mdm::Module::Detail' do
        expect {
          update_module_details
        }.to_not change(Mdm::Module::Detail, :count)
      end
    end
  end

  it { is_expected.to respond_to :update_vuln_details }
  it { is_expected.to respond_to :usable }
  it { is_expected.to respond_to :usable= }
  it { is_expected.to respond_to :validate_import_file }
  it { is_expected.to respond_to :validate_ips }
  it { is_expected.to respond_to :vulns }
  it { is_expected.to respond_to :warn_about_rubies }
  it { is_expected.to respond_to :workspace }
  it { is_expected.to respond_to :workspace= }
  it { is_expected.to respond_to :workspaces }
=======
  it_should_behave_like 'Msf::DBManager::ModuleCache'
  it_should_behave_like 'Msf::DBManager::Note'
  it_should_behave_like 'Msf::DBManager::Ref'
  it_should_behave_like 'Msf::DBManager::Report'
  it_should_behave_like 'Msf::DBManager::Route'
  it_should_behave_like 'Msf::DBManager::Service'
  it_should_behave_like 'Msf::DBManager::Session'
  it_should_behave_like 'Msf::DBManager::SessionEvent'
  it_should_behave_like 'Msf::DBManager::Sink'
  it_should_behave_like 'Msf::DBManager::Task'
  it_should_behave_like 'Msf::DBManager::Vuln'
  it_should_behave_like 'Msf::DBManager::VulnAttempt'
  it_should_behave_like 'Msf::DBManager::VulnDetail'
  it_should_behave_like 'Msf::DBManager::WMAP'
  it_should_behave_like 'Msf::DBManager::Web'
  it_should_behave_like 'Msf::DBManager::Workspace'

  it { is_expected.to respond_to :check }
  it { is_expected.to respond_to :error }
  it { is_expected.to respond_to :initialize_database_support }
  it { is_expected.to respond_to :service_name_map }
  it { is_expected.to respond_to :warn_about_rubies }
>>>>>>> 9456506e
end<|MERGE_RESOLUTION|>--- conflicted
+++ resolved
@@ -32,2008 +32,6 @@
   it_should_behave_like 'Msf::DBManager::Import'
   it_should_behave_like 'Msf::DBManager::Loot'
   it_should_behave_like 'Msf::DBManager::Migration'
-<<<<<<< HEAD
-  it_should_behave_like 'Msf::DBManager::ImportMsfXml'
-
-  context 'CONSTANTS' do
-    context 'ADAPTER' do
-      subject(:adapter) {
-        described_class::ADAPTER
-      }
-
-      it { is_expected.to eq('postgresql') }
-    end
-  end
-
-  it { is_expected.to respond_to :active }
-
-  context '#add_rails_engine_migration_paths' do
-    def add_rails_engine_migration_paths
-      db_manager.add_rails_engine_migration_paths
-    end
-
-    it 'should not add duplicate paths to ActiveRecord::Migrator.migrations_paths' do
-      add_rails_engine_migration_paths
-
-      expect {
-        add_rails_engine_migration_paths
-      }.to_not change {
-        ActiveRecord::Migrator.migrations_paths.length
-      }
-
-      ActiveRecord::Migrator.migrations_paths.uniq.should == ActiveRecord::Migrator.migrations_paths
-    end
-  end
-
-  it { is_expected.to respond_to :add_workspace }
-  it { is_expected.to respond_to :after_establish_connection }
-  it { is_expected.to respond_to :check }
-  it { is_expected.to respond_to :connect }
-  it { is_expected.to respond_to :connection_established? }
-  it { is_expected.to respond_to :create_db }
-  it { is_expected.to respond_to :create_request }
-  it { is_expected.to respond_to :create_target }
-  it { is_expected.to respond_to :creds }
-  it { is_expected.to respond_to :default_workspace }
-  it { is_expected.to respond_to :dehex }
-  it { is_expected.to respond_to :del_host }
-  it { is_expected.to respond_to :del_service }
-  it { is_expected.to respond_to :delete_all_targets }
-  it { is_expected.to respond_to :disconnect }
-  it { is_expected.to respond_to :driver }
-  it { is_expected.to respond_to :drivers }
-  it { is_expected.to respond_to :drivers= }
-  it { is_expected.to respond_to :each_cred }
-  it { is_expected.to respond_to :each_distinct_target }
-  it { is_expected.to respond_to :each_exploited_host }
-  it { is_expected.to respond_to :each_host }
-  it { is_expected.to respond_to :each_loot }
-  it { is_expected.to respond_to :each_note }
-  it { is_expected.to respond_to :each_request }
-  it { is_expected.to respond_to :each_request_target }
-  it { is_expected.to respond_to :each_request_target_with_body }
-  it { is_expected.to respond_to :each_request_target_with_headers }
-  it { is_expected.to respond_to :each_request_target_with_path }
-  it { is_expected.to respond_to :each_request_target_with_query }
-  it { is_expected.to respond_to :each_service }
-  it { is_expected.to respond_to :each_target }
-  it { is_expected.to respond_to :each_vuln }
-  it { is_expected.to respond_to :emit }
-  it { is_expected.to respond_to :error }
-  it { is_expected.to respond_to :events }
-  it { is_expected.to respond_to :exploited_hosts }
-  it { is_expected.to respond_to :find_or_create_client }
-  it { is_expected.to respond_to :find_or_create_cred }
-  it { is_expected.to respond_to :find_or_create_host }
-  it { is_expected.to respond_to :find_or_create_loot }
-  it { is_expected.to respond_to :find_or_create_note }
-  it { is_expected.to respond_to :find_or_create_ref }
-  it { is_expected.to respond_to :find_or_create_report }
-  it { is_expected.to respond_to :find_or_create_service }
-  it { is_expected.to respond_to :find_or_create_task }
-  it { is_expected.to respond_to :find_or_create_vuln }
-  it { is_expected.to respond_to :find_qualys_asset_ports }
-  it { is_expected.to respond_to :find_qualys_asset_vuln_refs }
-  it { is_expected.to respond_to :find_qualys_asset_vulns }
-  it { is_expected.to respond_to :find_vuln_by_details }
-  it { is_expected.to respond_to :find_vuln_by_refs }
-  it { is_expected.to respond_to :find_workspace }
-  it { is_expected.to respond_to :get_client }
-  it { is_expected.to respond_to :get_host }
-  it { is_expected.to respond_to :get_ref }
-  it { is_expected.to respond_to :get_service }
-  it { is_expected.to respond_to :get_session }
-  it { is_expected.to respond_to :get_target }
-  it { is_expected.to respond_to :get_vuln }
-  it { is_expected.to respond_to :has_host? }
-  it { is_expected.to respond_to :has_ref? }
-  it { is_expected.to respond_to :has_vuln? }
-  it { is_expected.to respond_to :hosts }
-  it { is_expected.to respond_to :import }
-  it { is_expected.to respond_to :import_acunetix_noko_stream }
-  it { is_expected.to respond_to :import_acunetix_xml }
-  it { is_expected.to respond_to :import_amap_log }
-  it { is_expected.to respond_to :import_amap_log_file }
-  it { is_expected.to respond_to :import_amap_mlog }
-  it { is_expected.to respond_to :import_appscan_noko_stream }
-  it { is_expected.to respond_to :import_appscan_xml }
-  it { is_expected.to respond_to :import_burp_session_noko_stream }
-  it { is_expected.to respond_to :import_burp_session_xml }
-  it { is_expected.to respond_to :import_ci_noko_stream }
-  it { is_expected.to respond_to :import_ci_xml }
-  it { is_expected.to respond_to :import_file }
-  it { is_expected.to respond_to :import_filetype_detect }
-  it { is_expected.to respond_to :import_foundstone_noko_stream }
-  it { is_expected.to respond_to :import_foundstone_xml }
-  it { is_expected.to respond_to :import_fusionvm_xml }
-  it { is_expected.to respond_to :import_ip360_aspl_xml }
-  it { is_expected.to respond_to :import_ip360_xml_file }
-  it { is_expected.to respond_to :import_ip360_xml_v3 }
-  it { is_expected.to respond_to :import_ip_list }
-  it { is_expected.to respond_to :import_ip_list_file }
-  it { is_expected.to respond_to :import_libpcap }
-  it { is_expected.to respond_to :import_libpcap_file }
-  it { is_expected.to respond_to :import_mbsa_noko_stream }
-  it { is_expected.to respond_to :import_mbsa_xml }
-  it { is_expected.to respond_to :import_msf_collateral }
-  it { is_expected.to respond_to :import_msf_cred_dump }
-  it { is_expected.to respond_to :import_msf_cred_dump_zip }
-  it { is_expected.to respond_to :import_msf_file }
-  it { is_expected.to respond_to :import_msf_pwdump }
-  it { is_expected.to respond_to :import_msf_zip }
-  it { is_expected.to respond_to :import_nessus_nbe }
-  it { is_expected.to respond_to :import_nessus_nbe_file }
-  it { is_expected.to respond_to :import_nessus_xml }
-  it { is_expected.to respond_to :import_nessus_xml_file }
-  it { is_expected.to respond_to :import_nessus_xml_v2 }
-  it { is_expected.to respond_to :import_netsparker_xml }
-  it { is_expected.to respond_to :import_netsparker_xml_file }
-  it { is_expected.to respond_to :import_nexpose_noko_stream }
-  it { is_expected.to respond_to :import_nexpose_raw_noko_stream }
-  it { is_expected.to respond_to :import_nexpose_rawxml }
-  it { is_expected.to respond_to :import_nexpose_rawxml_file }
-  it { is_expected.to respond_to :import_nexpose_simplexml }
-  it { is_expected.to respond_to :import_nexpose_simplexml_file }
-  it { is_expected.to respond_to :import_nikto_xml }
-  it { is_expected.to respond_to :import_nmap_noko_stream }
-  it { is_expected.to respond_to :import_nmap_xml }
-  it { is_expected.to respond_to :import_nmap_xml_file }
-  it { is_expected.to respond_to :import_openvas_new_xml }
-  it { is_expected.to respond_to :import_openvas_new_xml_file }
-  it { is_expected.to respond_to :import_openvas_xml }
-  it { is_expected.to respond_to :import_outpost24_noko_stream }
-  it { is_expected.to respond_to :import_outpost24_xml }
-  it { is_expected.to respond_to :import_qualys_asset_xml }
-  it { is_expected.to respond_to :import_qualys_scan_xml }
-  it { is_expected.to respond_to :import_qualys_scan_xml_file }
-  it { is_expected.to respond_to :import_report }
-  it { is_expected.to respond_to :import_retina_xml }
-  it { is_expected.to respond_to :import_retina_xml_file }
-  it { is_expected.to respond_to :import_spiceworks_csv }
-  it { is_expected.to respond_to :import_wapiti_xml }
-  it { is_expected.to respond_to :import_wapiti_xml_file }
-  it { is_expected.to respond_to :initialize_adapter }
-  it { is_expected.to respond_to :initialize_database_support }
-  it { is_expected.to respond_to :initialize_sink }
-  it { is_expected.to respond_to :inspect_single_packet }
-  it { is_expected.to respond_to :inspect_single_packet_http }
-  it { is_expected.to respond_to :ipv46_validator }
-  it { is_expected.to respond_to :ipv4_validator }
-  it { is_expected.to respond_to :ipv6_validator }
-  it { is_expected.to respond_to :loots }
-  it { is_expected.to respond_to :modules_cached }
-  it { is_expected.to respond_to :modules_cached }
-  it { is_expected.to respond_to :modules_cached= }
-  it { is_expected.to respond_to :modules_cached= }
-  it { is_expected.to respond_to :msf_import_timestamps }
-  it { is_expected.to respond_to :netsparker_method_map }
-  it { is_expected.to respond_to :netsparker_params_map }
-  it { is_expected.to respond_to :netsparker_pname_map }
-  it { is_expected.to respond_to :netsparker_vulnerability_map }
-  it { is_expected.to respond_to :nexpose_host_from_rawxml }
-  it { is_expected.to respond_to :nexpose_refs_to_struct }
-  it { is_expected.to respond_to :nils_for_nulls }
-  it { is_expected.to respond_to :nmap_msf_service_map }
-  it { is_expected.to respond_to :normalize_host }
-  it { is_expected.to respond_to :notes }
-
-  context '#purge_all_module_details' do
-    def purge_all_module_details
-      db_manager.purge_all_module_details
-    end
-
-    let(:migrated) do
-      false
-    end
-
-    let(:module_detail_count) do
-      2
-    end
-
-    let!(:module_details) do
-      FactoryGirl.create_list(
-          :mdm_module_detail,
-          module_detail_count
-      )
-    end
-
-    before(:each) do
-      db_manager.stub(:migrated => migrated)
-    end
-
-    context 'with migrated' do
-      let(:migrated) do
-        true
-      end
-
-      let(:modules_caching) do
-        false
-      end
-
-      before(:each) do
-        db_manager.stub(:modules_caching => modules_caching)
-      end
-
-      context 'with modules_caching' do
-        let(:modules_caching) do
-          true
-        end
-
-        it 'should not destroy Mdm::Module::Details' do
-          expect {
-            purge_all_module_details
-          }.to_not change(Mdm::Module::Detail, :count)
-        end
-      end
-
-      context 'without modules_caching' do
-        it 'should destroy all Mdm::Module::Details' do
-          expect {
-            purge_all_module_details
-          }.to change(Mdm::Module::Detail, :count).by(-module_detail_count)
-        end
-      end
-    end
-
-    context 'without migrated' do
-      it 'should not destroy Mdm::Module::Details' do
-        expect {
-          purge_all_module_details
-        }.to_not change(Mdm::Module::Detail, :count)
-      end
-    end
-  end
-
-  it { is_expected.to respond_to :queue }
-
-  context '#remove_module_details' do
-    def remove_module_details
-      db_manager.remove_module_details(mtype, refname)
-    end
-
-    let(:migrated) do
-      false
-    end
-
-    let(:mtype) do
-      FactoryGirl.generate :mdm_module_detail_mtype
-    end
-
-    let(:refname) do
-      FactoryGirl.generate :mdm_module_detail_refname
-    end
-
-    let!(:module_detail) do
-      FactoryGirl.create(
-          :mdm_module_detail
-      )
-    end
-
-    before(:each) do
-      db_manager.stub(:migrated => migrated)
-    end
-
-    context 'with migrated' do
-      let(:migrated) do
-        true
-      end
-
-      let!(:module_detail) do
-        FactoryGirl.create(:mdm_module_detail)
-      end
-
-      context 'with matching Mdm::Module::Detail' do
-        let(:mtype) do
-          module_detail.mtype
-        end
-
-        let(:refname) do
-          module_detail.refname
-        end
-
-        it 'should destroy Mdm::Module::Detail' do
-          expect {
-            remove_module_details
-          }.to change(Mdm::Module::Detail, :count).by(-1)
-        end
-      end
-
-      context 'without matching Mdm::Module::Detail' do
-        it 'should not destroy Mdm::Module::Detail' do
-          expect {
-            remove_module_details
-          }.to_not change(Mdm::Module::Detail, :count)
-        end
-      end
-    end
-
-    context 'without migrated' do
-      it 'should not destroy Mdm::Module::Detail' do
-        expect {
-          remove_module_details
-        }.to_not change(Mdm::Module::Detail, :count)
-      end
-    end
-  end
-
-  it { is_expected.to respond_to :report_artifact }
-  it { is_expected.to respond_to :report_auth }
-  it { is_expected.to respond_to :report_auth_info }
-  it { is_expected.to respond_to :report_client }
-  it { is_expected.to respond_to :report_cred }
-  it { is_expected.to respond_to :report_event }
-  it { is_expected.to respond_to :report_exploit }
-  it { is_expected.to respond_to :report_exploit_attempt }
-  it { is_expected.to respond_to :report_exploit_failure }
-  it { is_expected.to respond_to :report_exploit_success }
-  it { is_expected.to respond_to :report_host }
-  it { is_expected.to respond_to :report_host_details }
-  it { is_expected.to respond_to :report_host_tag }
-  it { is_expected.to respond_to :report_import_note }
-  it { is_expected.to respond_to :report_loot }
-  it { is_expected.to respond_to :report_note }
-  it { is_expected.to respond_to :report_report }
-  it { is_expected.to respond_to :report_service }
-
-  context '#report_session' do
-    let(:options) do
-      {}
-    end
-
-    subject(:report_session) do
-      db_manager.report_session(options)
-    end
-
-    context 'with active' do
-      let(:active) do
-        true
-      end
-
-      context 'with :session' do
-        before(:each) do
-          options[:session] = session
-        end
-
-        context 'with Msf::Session' do
-          let(:exploit_datastore) do
-            Msf::ModuleDataStore.new(module_instance).tap do |datastore|
-              datastore['ParentModule'] = parent_module_fullname
-
-              remote_port = rand(2 ** 16 - 1)
-              datastore['RPORT'] = remote_port
-            end
-          end
-
-          let(:host) do
-            FactoryGirl.create(:mdm_host, :workspace => session_workspace)
-          end
-
-          let(:module_instance) do
-            name = 'multi/handler'
-
-            double(
-                'Msf::Module',
-                :fullname => "exploit/#{name}",
-                :framework => framework,
-                :name => name
-            )
-          end
-
-          let(:options_workspace) do
-            FactoryGirl.create(:mdm_workspace)
-          end
-
-          let(:parent_module_fullname) do
-            "exploit/#{parent_module_name}"
-          end
-
-          let(:parent_module_name) do
-            'windows/smb/ms08_067_netapi'
-          end
-
-          let(:parent_path) do
-            Metasploit::Framework.root.join('modules').to_path
-          end
-
-          let(:session) do
-            session_class.new.tap do |session|
-              session.exploit_datastore = exploit_datastore
-              session.info = 'Info'
-              session.platform = 'Platform'
-              session.session_host = host.address
-              session.sid = rand(100)
-              session.type = 'Session Type'
-              session.via_exploit = 'exploit/multi/handler'
-              session.via_payload = 'payload/single/windows/metsvc_bind_tcp'
-              session.workspace = session_workspace.name
-            end
-          end
-
-          let(:session_class) do
-            Class.new do
-              include Msf::Session
-
-              attr_accessor :datastore
-              attr_accessor :platform
-              attr_accessor :type
-              attr_accessor :via_exploit
-              attr_accessor :via_payload
-            end
-          end
-
-          let(:session_workspace) do
-            FactoryGirl.create(:mdm_workspace)
-          end
-
-          before(:each) do
-            reference_name = 'multi/handler'
-            path = File.join(parent_path, 'exploits', reference_name)
-
-            # fake cache data for exploit/multi/handler so it can be loaded
-            framework.modules.send(
-                :module_info_by_path=,
-                {
-                    path =>
-                        {
-                            :parent_path => parent_path,
-                            :reference_name => reference_name,
-                            :type => 'exploit',
-                        }
-                }
-            )
-
-            FactoryGirl.create(
-                :mdm_module_detail,
-                :fullname => parent_module_fullname,
-                :name => parent_module_name
-            )
-          end
-
-          context 'with :workspace' do
-            before(:each) do
-              options[:workspace] = options_workspace
-            end
-
-            it 'should not find workspace from session' do
-              db_manager.should_not_receive(:find_workspace)
-
-              report_session
-            end
-          end
-
-          context 'without :workspace' do
-            it 'should find workspace from session' do
-              db_manager.should_receive(:find_workspace).with(session.workspace).and_call_original
-
-              report_session
-            end
-
-            it 'should pass session.workspace to #find_or_create_host' do
-              db_manager.should_receive(:find_or_create_host).with(
-                  hash_including(
-                      :workspace => session_workspace
-                  )
-              ).and_return(host)
-
-              report_session
-            end
-          end
-
-          context 'with workspace from either :workspace or session' do
-            it 'should pass normalized host from session as :host to #find_or_create_host' do
-              normalized_host = double('Normalized Host')
-              db_manager.stub(:normalize_host).with(session).and_return(normalized_host)
-              # stub report_vuln so its use of find_or_create_host and normalize_host doesn't interfere.
-              db_manager.stub(:report_vuln)
-
-              db_manager.should_receive(:find_or_create_host).with(
-                  hash_including(
-                      :host => normalized_host
-                  )
-              ).and_return(host)
-
-              report_session
-            end
-
-            context 'with session responds to arch' do
-              let(:arch) do
-                FactoryGirl.generate :mdm_host_arch
-              end
-
-              before(:each) do
-                session.stub(:arch => arch)
-              end
-
-              it 'should pass :arch to #find_or_create_host' do
-                db_manager.should_receive(:find_or_create_host).with(
-                    hash_including(
-                        :arch => arch
-                    )
-                ).and_call_original
-
-                report_session
-              end
-            end
-
-            context 'without session responds to arch' do
-              it 'should not pass :arch to #find_or_create_host' do
-                db_manager.should_receive(:find_or_create_host).with(
-                    hash_excluding(
-                        :arch
-                    )
-                ).and_call_original
-
-                report_session
-              end
-            end
-
-            it 'should create an Mdm::Session' do
-              expect {
-                report_session
-              }.to change(Mdm::Session, :count).by(1)
-            end
-
-            it { should be_an Mdm::Session }
-
-            it 'should set session.db_record to created Mdm::Session' do
-              mdm_session = report_session
-
-              session.db_record.should == mdm_session
-            end
-
-            context 'with session.via_exploit' do
-              it 'should create session.via_exploit module' do
-                framework.modules.should_receive(:create).with(session.via_exploit).and_call_original
-
-                report_session
-              end
-
-              it 'should create Mdm::Vuln' do
-                expect {
-                  report_session
-                }.to change(Mdm::Vuln, :count).by(1)
-              end
-
-              context 'created Mdm::Vuln' do
-                let(:mdm_session) do
-                  Mdm::Session.last
-                end
-
-                let(:rport) do
-                  nil
-                end
-
-                before(:each) do
-                  Timecop.freeze
-
-                  session.exploit_datastore['RPORT'] = rport
-
-                  report_session
-                end
-
-                after(:each) do
-                  Timecop.return
-                end
-
-                subject(:vuln) do
-                  Mdm::Vuln.last
-                end
-
-                it { expect(subject.host).to eq(Mdm::Host.last) }
-                it { expect(subject.refs).to eq([]) }
-                it { expect(subject.exploited_at).to be_within(1.second).of(Time.now.utc) }
-
-                context "with session.via_exploit 'exploit/multi/handler'" do
-                  context "with session.exploit_datastore['ParentModule']" do
-                    it { expect(subject.info).to eq("Exploited by #{parent_module_fullname} to create Session #{mdm_session.id}") }
-                    it { expect(subject.name).to eq(parent_module_name) }
-                  end
-                end
-
-                context "without session.via_exploit 'exploit/multi/handler'" do
-                  let(:reference_name) do
-                    'windows/smb/ms08_067_netapi'
-                  end
-
-                  before(:each) do
-                    path = File.join(
-                        parent_path,
-                        'exploits',
-                        "#{reference_name}.rb"
-                    )
-                    type = 'exploit'
-
-                    # fake cache data for ParentModule so it can be loaded
-                    framework.modules.send(
-                        :module_info_by_path=,
-                        {
-                            path =>
-                                {
-                                    :parent_path => parent_path,
-                                    :reference_name => reference_name,
-                                    :type => type,
-                                }
-                        }
-                    )
-
-                    session.via_exploit = "#{type}/#{reference_name}"
-                  end
-
-                  it { expect(subject.info).to eq("Exploited by #{session.via_exploit} to create Session #{mdm_session.id}") }
-                  it { expect(subject.name).to eq(reference_name) }
-                end
-
-                context 'with RPORT' do
-                  let(:rport) do
-                    # use service.port instead of having service use rport so
-                    # that service is forced to exist before call to
-                    # report_service, which happens right after using rport in
-                    # outer context's before(:each)
-                    service.port
-                  end
-
-                  let(:service) do
-                    FactoryGirl.create(
-                        :mdm_service,
-                        :host => host
-                    )
-                  end
-
-                  it { expect(subject.service).to eq(service) }
-                end
-
-                context 'without RPORT' do
-                  it { expect(subject.service).to be_nil }
-                end
-              end
-
-              context 'created Mdm::ExploitAttempt' do
-                let(:rport) do
-                  nil
-                end
-
-                before(:each) do
-                  Timecop.freeze
-
-                  session.exploit_datastore['RPORT'] = rport
-
-                  report_session
-                end
-
-                after(:each) do
-                  Timecop.return
-                end
-
-                subject(:exploit_attempt) do
-                  Mdm::ExploitAttempt.last
-                end
-
-                it { expect(subject.attempted_at).to be_within(1.second).of(Time.now.utc) }
-                # @todo https://www.pivotaltracker.com/story/show/48362615
-                it { expect(subject.session_id).to eq(Mdm::Session.last.id) }
-                it { expect(subject.exploited).to be_truthy }
-                # @todo https://www.pivotaltracker.com/story/show/48362615
-                it { expect(subject.vuln_id).to eq(Mdm::Vuln.last.id) }
-
-                context "with session.via_exploit 'exploit/multi/handler'" do
-                  context "with session.datastore['ParentModule']" do
-                    it { expect(subject.module).to eq(parent_module_fullname) }
-                  end
-                end
-
-                context "without session.via_exploit 'exploit/multi/handler'" do
-                  before(:each) do
-                    session.via_exploit = parent_module_fullname
-                  end
-
-                  it { expect(subject.module).to eq(session.via_exploit) }
-                end
-              end
-            end
-
-            context 'returned Mdm::Session' do
-              before(:each) do
-                Timecop.freeze
-              end
-
-              after(:each) do
-                Timecop.return
-              end
-
-              subject(:mdm_session) do
-                report_session
-              end
-
-              #
-              # Ensure session has attributes present so its on mdm_session are
-              # not just comparing nils.
-              #
-
-              it 'should have session.info present' do
-                session.info.should be_present
-              end
-
-              it 'should have session.sid present' do
-                session.sid.should be_present
-              end
-
-              it 'should have session.platform present' do
-                session.platform.should be_present
-              end
-
-              it 'should have session.type present' do
-                session.type.should be_present
-              end
-
-              it 'should have session.via_exploit present' do
-                session.via_exploit.should be_present
-              end
-
-              it 'should have session.via_payload present' do
-                session.via_exploit.should be_present
-              end
-
-              it { expect(subject.datastore).to eq(session.exploit_datastore.to_h) }
-              it { expect(subject.desc).to eq(session.info) }
-              it { expect(subject.host_id).to eq(Mdm::Host.last.id) }
-              it { expect(subject.last_seen).to be_within(1.second).of(Time.now.utc) }
-              it { expect(subject.local_id).to eq(session.sid) }
-              it { expect(subject.opened_at).to be_within(1.second).of(Time.now.utc) }
-              it { expect(subject.platform).to eq(session.platform) }
-              it { expect(subject.routes).to eq([]) }
-              it { expect(subject.stype).to eq(session.type) }
-              it { expect(subject.via_payload).to eq(session.via_payload) }
-
-              context "with session.via_exploit 'exploit/multi/handler'" do
-                it "should have session.via_exploit of 'exploit/multi/handler'" do
-                  session.via_exploit.should == 'exploit/multi/handler'
-                end
-
-                context "with session.exploit_datastore['ParentModule']" do
-                  it "should have session.exploit_datastore['ParentModule']" do
-                    session.exploit_datastore['ParentModule'].should_not be_nil
-                  end
-
-                  it { expect(subject.via_exploit).to eq(parent_module_fullname) }
-                end
-              end
-
-              context "without session.via_exploit 'exploit/multi/handler'" do
-                before(:each) do
-                  reference_name = 'windows/smb/ms08_067_netapi'
-                  path = File.join(
-                      parent_path,
-                      'exploits',
-                      "#{reference_name}.rb"
-                  )
-                  type = 'exploit'
-
-                  # fake cache data for ParentModule so it can be loaded
-                  framework.modules.send(
-                      :module_info_by_path=,
-                      {
-                          path =>
-                              {
-                                  :parent_path => parent_path,
-                                  :reference_name => reference_name,
-                                  :type => type,
-                              }
-                      }
-                  )
-
-                  session.via_exploit = "#{type}/#{reference_name}"
-                end
-
-                it "should not have session.via_exploit of 'exploit/multi/handler'" do
-                  session.via_exploit.should_not == 'exploit/multi/handler'
-                end
-
-                it { expect(subject.via_exploit).to eq(session.via_exploit) }
-              end
-            end
-          end
-        end
-
-        context 'without Msf::Session' do
-          let(:session) do
-            double('Not a Msf::Session')
-          end
-
-          it 'should raise ArgumentError' do
-            expect {
-              report_session
-            }.to raise_error(ArgumentError, "Invalid :session, expected Msf::Session")
-          end
-        end
-      end
-
-      context 'without :session' do
-        context 'with :host' do
-          before(:each) do
-            options[:host] = host
-          end
-
-          context 'with Mdm::Host' do
-            let(:host) do
-              FactoryGirl.create(:mdm_host)
-            end
-
-            context 'created Mdm::Session' do
-              let(:closed_at) do
-                nil
-              end
-
-              let(:close_reason) do
-                'Closed because...'
-              end
-
-              let(:description) do
-                'Session Description'
-              end
-
-              let(:exploit_full_name) do
-                'exploit/windows/smb/ms08_067_netapi'
-              end
-
-              let(:last_seen) do
-                nil
-              end
-
-              let(:opened_at) do
-                Time.now.utc - 5.minutes
-              end
-
-              let(:payload_full_name) do
-                'payload/singles/windows/metsvc_reverse_tcp'
-              end
-
-              let(:platform) do
-                'Host Platform'
-              end
-
-              let(:routes) do
-                nil
-              end
-
-              let(:session_type) do
-                'Session Type'
-              end
-
-              before(:each) do
-                options[:closed_at] = closed_at
-                options[:close_reason] = close_reason
-                options[:desc] = description
-                options[:last_seen] = last_seen
-                options[:opened_at] = opened_at
-                options[:platform] = platform
-                options[:routes] = routes
-                options[:stype] = session_type
-                options[:via_payload] = payload_full_name
-                options[:via_exploit] = exploit_full_name
-              end
-
-              subject(:mdm_session) do
-                report_session
-              end
-
-              it { expect(subject.close_reason).to eq(close_reason) }
-              it { expect(subject.desc).to eq(description) }
-              it { expect(subject.host).to eq(host) }
-              it { expect(subject.platform).to eq(platform) }
-              it { expect(subject.stype).to eq(session_type) }
-              it { expect(subject.via_exploit).to eq(exploit_full_name) }
-              it { expect(subject.via_payload).to eq(payload_full_name) }
-
-              context 'with :last_seen' do
-                let(:last_seen) do
-                  opened_at
-                end
-
-                it { expect(subject.last_seen).to eq(last_seen) }
-              end
-
-              context 'with :closed_at' do
-                let(:closed_at) do
-                  opened_at + 1.minute
-                end
-
-                it { expect(subject.closed_at).to eq(closed_at) }
-              end
-
-              context 'without :closed_at' do
-                it { expect(subject.closed_at).to be_nil }
-              end
-
-              context 'without :last_seen' do
-                context 'with :closed_at' do
-                  let(:closed_at) do
-                    opened_at + 1.minute
-                  end
-
-                  it { expect(subject.last_seen).to eq(closed_at) }
-                end
-
-                context 'without :closed_at' do
-                  it { expect(subject.last_seen).to be_nil }
-                end
-              end
-
-              context 'with :routes' do
-                let(:routes) do
-                  FactoryGirl.build_list(
-                      :mdm_route,
-                      1,
-                      :session => nil
-                  )
-                end
-
-                it { expect(subject.routes).to eq(routes) }
-              end
-
-              context 'without :routes' do
-                it { expect(subject.routes).to eq([]) }
-              end
-            end
-          end
-
-          context 'without Mdm::Host' do
-            let(:host) do
-              '192.168.0.1'
-            end
-
-            it 'should raise ArgumentError' do
-              expect {
-                report_session
-              }.to raise_error(ArgumentError, "Invalid :host, expected Host object")
-            end
-          end
-        end
-
-        context 'without :host' do
-          it 'should raise ArgumentError' do
-            expect {
-              report_session
-            }.to raise_error(ArgumentError)
-          end
-        end
-      end
-    end
-
-    context 'without active' do
-      let(:active) do
-        false
-      end
-
-      it { should be_nil }
-
-      it 'should not create a connection' do
-        ActiveRecord::Base.connection_pool.should_not_receive(:with_connection)
-
-        report_session
-      end
-    end
-  end
-
-  it { is_expected.to respond_to :report_session_event }
-  it { is_expected.to respond_to :report_session_route }
-  it { is_expected.to respond_to :report_session_route_remove }
-  it { is_expected.to respond_to :report_task }
-  it { is_expected.to respond_to :report_vuln }
-  it { is_expected.to respond_to :report_vuln_attempt }
-  it { is_expected.to respond_to :report_vuln_details }
-  it { is_expected.to respond_to :report_web_form }
-  it { is_expected.to respond_to :report_web_page }
-  it { is_expected.to respond_to :report_web_site }
-  it { is_expected.to respond_to :report_web_vuln }
-  it { is_expected.to respond_to :reports }
-  it { is_expected.to respond_to :request_distinct_targets }
-  it { is_expected.to respond_to :request_sql }
-  it { is_expected.to respond_to :requests }
-  it { is_expected.to respond_to :rexmlify }
-  it { is_expected.to respond_to :rfc3330_reserved }
-
-  context '#search_modules' do
-    subject(:search_modules) do
-      db_manager.search_modules(search_string)
-    end
-
-    let(:module_details) do
-      search_modules.to_a
-    end
-
-    context 'with app keyword' do
-      let(:search_string) do
-        "app:#{app}"
-      end
-
-      before(:each) do
-        Mdm::Module::Detail::STANCES.each do |stance|
-          FactoryGirl.create(:mdm_module_detail, :stance => stance)
-        end
-      end
-
-      context 'with client' do
-        let(:app) do
-          'client'
-        end
-
-        it "should match Mdm::Module::Detail#stance 'passive'" do
-          module_details.count.should > 0
-
-          module_details.all? { |module_detail|
-            module_detail.stance == 'passive'
-          }.should be_truthy
-        end
-      end
-
-      context 'with server' do
-        let(:app) do
-          'server'
-        end
-
-        it "should match Mdm::Module::Detail#stance 'aggressive'" do
-          module_details.count.should > 0
-
-          module_details.all? { |module_detail|
-            module_detail.stance == 'aggressive'
-          }.should be_truthy
-        end
-      end
-    end
-
-    context 'with author keyword' do
-      let(:search_string) do
-        # us inspect so strings with spaces are quoted correctly
-        "author:#{author}"
-      end
-
-      let!(:module_authors) do
-        FactoryGirl.create_list(:mdm_module_author, 2)
-      end
-
-      let(:target_module_author) do
-        module_authors.first
-      end
-
-      context 'with Mdm::Module::Author#email' do
-        let(:author) do
-          target_module_author.email
-        end
-
-        it 'should match Mdm::Module::Author#email' do
-          module_details.count.should > 0
-
-          module_details.all? { |module_detail|
-            module_detail.authors.any? { |module_author|
-              module_author.email == target_module_author.email
-            }
-          }.should be_truthy
-        end
-      end
-
-      context 'with Mdm::Module::Author#name' do
-        let(:author) do
-          # use inspect to quote space in name
-          target_module_author.name.inspect
-        end
-
-        it 'should match Mdm::Module::Author#name' do
-          module_details.count.should > 0
-
-          module_details.all? { |module_detail|
-            module_detail.authors.any? { |module_author|
-              module_author.name == target_module_author.name
-            }
-          }.should be_truthy
-        end
-      end
-    end
-
-    it_should_behave_like 'Msf::DBManager#search_modules Mdm::Module::Ref#name keyword', :bid
-    it_should_behave_like 'Msf::DBManager#search_modules Mdm::Module::Ref#name keyword', :cve
-    it_should_behave_like 'Msf::DBManager#search_modules Mdm::Module::Ref#name keyword', :edb
-
-    context 'with name keyword' do
-      let(:search_string) do
-        "name:#{name}"
-      end
-
-      let!(:existing_module_details) do
-        FactoryGirl.create_list(:mdm_module_detail, 2)
-      end
-
-      let(:target_module_detail) do
-        existing_module_details.first
-      end
-
-      context 'with Mdm::Module::Detail#fullname' do
-        let(:name) do
-          target_module_detail.fullname
-        end
-
-        it 'should match Mdm::Module::Detail#fullname' do
-          module_details.count.should > 0
-
-          module_details.all? { |module_detail|
-            module_detail.fullname == target_module_detail.fullname
-          }.should be_truthy
-        end
-      end
-
-      context 'with Mdm::Module::Detail#name' do
-        let(:name) do
-          # use inspect so spaces are inside quotes
-          target_module_detail.name.inspect
-        end
-
-        it 'should match Mdm::Module::Detail#name' do
-          module_details.count.should > 0
-
-          module_details.all? { |module_detail|
-            module_detail.name == target_module_detail.name
-          }.should be_truthy
-        end
-      end
-    end
-
-    it_should_behave_like 'Msf::DBManager#search_modules Mdm::Module::Platform#name or Mdm::Module::Target#name keyword', :os
-
-    it_should_behave_like 'Msf::DBManager#search_modules Mdm::Module::Ref#name keyword', :osvdb
-
-    it_should_behave_like 'Msf::DBManager#search_modules Mdm::Module::Platform#name or Mdm::Module::Target#name keyword', :platform
-
-    context 'with ref keyword' do
-      let(:ref) do
-        FactoryGirl.generate :mdm_module_ref_name
-      end
-
-      let(:search_string) do
-        # use inspect to quote spaces in string
-        "ref:#{ref.inspect}"
-      end
-
-      let!(:module_ref) do
-        FactoryGirl.create(:mdm_module_ref)
-      end
-
-      context 'with Mdm::Module::Ref#name' do
-        let(:ref) do
-          module_ref.name
-        end
-
-        it 'should match Mdm::Module::Ref#name' do
-          module_details.count.should > 0
-
-          module_details.all? { |module_detail|
-            module_detail.refs.any? { |module_ref|
-              module_ref.name == ref
-            }
-          }.should be_truthy
-        end
-      end
-
-      context 'without Mdm::Module::Ref#name' do
-        it 'should not match Mdm::Module::Ref#name' do
-          module_details.count.should == 0
-        end
-      end
-    end
-
-    context 'with type keyword' do
-      let(:type) do
-        FactoryGirl.generate :mdm_module_detail_mtype
-      end
-
-      let(:search_string) do
-        "type:#{type}"
-      end
-
-      let(:target_module_detail) do
-        all_module_details.first
-      end
-
-      let!(:all_module_details) do
-        FactoryGirl.create_list(:mdm_module_detail, 2)
-      end
-
-      context 'with Mdm::Module::Ref#name' do
-        let(:type) do
-          target_module_detail.mtype
-        end
-
-        it 'should match Mdm::Module::Detail#mtype' do
-          module_details.count.should > 0
-
-          module_details.all? { |module_detail|
-            module_detail.mtype == type
-          }.should be_truthy
-        end
-      end
-
-      context 'without Mdm::Module::Detail#mtype' do
-        it 'should not match Mdm::Module::Detail#mtype' do
-          module_details.count.should == 0
-        end
-      end
-    end
-
-    context 'without keyword' do
-      context 'with Mdm::Module::Action#name' do
-        let(:search_string) do
-          module_action.name
-        end
-
-        let!(:module_action) do
-          FactoryGirl.create(:mdm_module_action)
-        end
-
-        it 'should match Mdm::Module::Action#name' do
-          module_details.count.should > 0
-
-          module_details.all? { |module_detail|
-            module_detail.actions.any? { |module_action|
-              module_action.name == search_string
-            }
-          }.should be_truthy
-        end
-      end
-
-      context 'with Mdm::Module::Arch#name' do
-        let(:search_string) do
-          module_arch.name
-        end
-
-        let!(:module_arch) do
-          FactoryGirl.create(:mdm_module_arch)
-        end
-
-        it 'should match Mdm::Module::Arch#name' do
-          module_details.count.should > 0
-
-          module_details.all? { |module_detail|
-            module_detail.archs.any? { |module_arch|
-              module_arch.name == search_string
-            }
-          }.should be_truthy
-        end
-      end
-
-      context 'with Mdm::Module::Author#name' do
-        let(:search_string) do
-          module_author.name
-        end
-
-        let!(:module_author) do
-          FactoryGirl.create(:mdm_module_author)
-        end
-
-        it 'should match Mdm::Module::Author#name' do
-          module_details.count.should > 0
-
-          module_details.all? { |module_detail|
-            module_detail.authors.any? { |module_author|
-              module_author.name == search_string
-            }
-          }.should be_truthy
-        end
-      end
-
-      context 'with Mdm::Module::Detail' do
-        let(:target_module_detail) do
-          all_module_details.first
-        end
-
-        let!(:all_module_details) do
-          FactoryGirl.create_list(:mdm_module_detail, 3)
-        end
-
-        context 'with #description' do
-          let(:search_string) do
-            # use inspect to quote spaces in string
-            target_module_detail.description.inspect
-          end
-
-          it 'should match Mdm::Module::Detail#description' do
-            module_details.count.should == 1
-
-            module_details.all? { |module_detail|
-              module_detail.description == target_module_detail.description
-            }.should be_truthy
-          end
-        end
-
-        context 'with #fullname' do
-          let(:search_string) do
-            target_module_detail.fullname
-          end
-
-          it 'should match Mdm::Module::Detail#fullname' do
-            module_details.count.should == 1
-
-            module_details.all? { |module_detail|
-              module_detail.fullname == search_string
-            }.should be_truthy
-          end
-        end
-
-        context 'with #name' do
-          let(:search_string) do
-            # use inspect to quote spaces in string
-            target_module_detail.name.inspect
-          end
-
-          it 'should match Mdm::Module::Detail#name' do
-            module_details.count.should == 1
-
-            module_details.all? { |module_detail|
-              module_detail.name == target_module_detail.name
-            }.should be_truthy
-          end
-        end
-      end
-
-      context 'with Mdm::Module::Platform#name' do
-        let(:search_string) do
-          module_platform.name
-        end
-
-        let!(:module_platform) do
-          FactoryGirl.create(:mdm_module_platform)
-        end
-
-        it 'should match Mdm::Module::Platform#name' do
-          module_details.count.should > 0
-
-          module_details.all? { |module_detail|
-            module_detail.platforms.any? { |module_platform|
-              module_platform.name == search_string
-            }
-          }.should be_truthy
-        end
-      end
-
-      context 'with Mdm::Module::Ref#name' do
-        let(:search_string) do
-          module_ref.name
-        end
-
-        let!(:module_ref) do
-          FactoryGirl.create(:mdm_module_ref)
-        end
-
-        it 'should match Mdm::Module::Ref#name' do
-          module_details.count.should > 0
-
-          module_details.all? { |module_detail|
-            module_detail.refs.any? { |module_ref|
-              module_ref.name == search_string
-            }
-          }.should be_truthy
-        end
-      end
-
-      context 'with Mdm::Module::Target#name' do
-        let(:search_string) do
-          module_target.name
-        end
-
-        let!(:module_target) do
-          FactoryGirl.create(:mdm_module_target)
-        end
-
-        it 'should match Mdm::Module::Target#name' do
-          module_details.count.should > 0
-
-          module_details.all? { |module_detail|
-            module_detail.targets.any? { |module_target|
-              module_target.name == search_string
-            }
-          }.should be_truthy
-        end
-      end
-    end
-  end
-
-  it { is_expected.to respond_to :selected_host }
-  it { is_expected.to respond_to :selected_id }
-  it { is_expected.to respond_to :selected_port }
-  it { is_expected.to respond_to :selected_ssl }
-  it { is_expected.to respond_to :selected_wmap_target }
-  it { is_expected.to respond_to :service_name_map }
-  it { is_expected.to respond_to :services }
-  it { is_expected.to respond_to :sink }
-  it { is_expected.to respond_to :sql_query }
-  it { is_expected.to respond_to :sync }
-  it { is_expected.to respond_to :target_requests }
-  it { is_expected.to respond_to :targets }
-  it { is_expected.to respond_to :tasks }
-  it { is_expected.to respond_to :unserialize_object }
-
-  context '#update_all_module_details' do
-    def update_all_module_details
-      db_manager.update_all_module_details
-    end
-
-    let(:migrated) do
-      false
-    end
-
-    before(:each) do
-      db_manager.stub(:migrated => migrated)
-    end
-
-    context 'with migrated' do
-      let(:migrated) do
-        true
-      end
-
-      let(:modules_caching) do
-        true
-      end
-
-      before(:each) do
-        db_manager.stub(:modules_caching => modules_caching)
-      end
-
-      context 'with modules_caching' do
-        it 'should not update module details' do
-          db_manager.should_not_receive(:update_module_details)
-
-          update_all_module_details
-        end
-      end
-
-      context 'without modules_caching' do
-        let(:modules_caching) do
-          false
-        end
-
-        it 'should set framework.cache_thread to current thread and then nil' do
-          framework.should_receive(:cache_thread=).with(Thread.current).ordered
-          framework.should_receive(:cache_thread=).with(nil).ordered
-
-          update_all_module_details
-        end
-
-        it 'should set modules_cached to false and then true' do
-          db_manager.should_receive(:modules_cached=).with(false).ordered
-          db_manager.should_receive(:modules_cached=).with(true).ordered
-
-          update_all_module_details
-        end
-
-        it 'should set modules_caching to true and then false' do
-          db_manager.should_receive(:modules_caching=).with(true).ordered
-          db_manager.should_receive(:modules_caching=).with(false).ordered
-
-          update_all_module_details
-        end
-
-        context 'with Mdm::Module::Details' do
-          let(:module_pathname) do
-            parent_pathname.join(
-                'exploits',
-                "#{reference_name}.rb"
-            )
-          end
-
-          let(:modification_time) do
-            module_pathname.mtime
-          end
-
-          let(:parent_pathname) do
-            Metasploit::Framework.root.join('modules')
-          end
-
-          let(:reference_name) do
-            'windows/smb/ms08_067_netapi'
-          end
-
-          let(:type) do
-            'exploit'
-          end
-
-          let!(:module_detail) do
-            # needs to reference a real module so that it can be loaded
-            FactoryGirl.create(
-                :mdm_module_detail,
-                :file => module_pathname.to_path,
-                :mtime => modification_time,
-                :mtype => type,
-                :ready => ready,
-                :refname => reference_name
-            )
-          end
-
-          context '#ready' do
-            context 'false' do
-              let(:ready) do
-                false
-              end
-
-              it_should_behave_like 'Msf::DBManager#update_all_module_details refresh'
-            end
-
-            context 'true' do
-              let(:ready) do
-                true
-              end
-
-              context 'with existing Mdm::Module::Detail#file' do
-                context 'with same Mdm::Module::Detail#mtime and File.mtime' do
-                  it 'should not update module details' do
-                    db_manager.should_not_receive(:update_module_details)
-
-                    update_all_module_details
-                  end
-                end
-
-                context 'without same Mdm::Module::Detail#mtime and File.mtime' do
-                  let(:modification_time) do
-                    # +1 as rand can return 0 and the time must be different for
-                    # this context.
-                    super() - (rand(1.day) + 1)
-                  end
-
-                  it_should_behave_like 'Msf::DBManager#update_all_module_details refresh'
-                end
-              end
-
-              # Emulates a module being removed or renamed
-              context 'without existing Mdm::Module::Detail#file' do
-                # have to compute modification manually since the
-                # `module_pathname` refers to a non-existent file and
-                # `module_pathname.mtime` would error.
-                let(:modification_time) do
-                  Time.now.utc - 1.day
-                end
-
-                let(:module_pathname) do
-                  parent_pathname.join('exploits', 'deleted.rb')
-                end
-
-                it 'should not update module details' do
-                  db_manager.should_not_receive(:update_module_details)
-
-                  update_all_module_details
-                end
-              end
-            end
-          end
-        end
-      end
-    end
-
-    context 'without migrated' do
-      it 'should not update module details' do
-        db_manager.should_not_receive(:update_module_details)
-
-        update_all_module_details
-      end
-    end
-  end
-
-  it { is_expected.to respond_to :update_host_via_sysinfo }
-
-  context '#update_module_details' do
-    def update_module_details
-      db_manager.update_module_details(module_instance)
-    end
-
-    let(:loader) do
-      loader = framework.modules.send(:loaders).find { |loader|
-        loader.loadable?(parent_path)
-      }
-
-      # Override load_error so that rspec will print it instead of going to framework log
-      def loader.load_error(module_path, error)
-        raise error
-      end
-
-      loader
-    end
-
-    let(:migrated) do
-      false
-    end
-
-    let(:module_instance) do
-      # make sure the module is loaded into the module_set
-      loaded = loader.load_module(parent_path, module_type, module_reference_name)
-
-      unless loaded
-        module_path = loader.module_path(parent_path, type, module_reference_name)
-
-        fail "#{description} failed to load: #{module_path}"
-      end
-
-      module_set.create(module_reference_name)
-    end
-
-    let(:module_set) do
-      framework.modules.module_set(module_type)
-    end
-
-    let(:module_type) do
-      'exploit'
-    end
-
-    let(:module_reference_name) do
-      'windows/smb/ms08_067_netapi'
-    end
-
-    let(:parent_path) do
-      parent_pathname.to_path
-    end
-
-    let(:parent_pathname) do
-      Metasploit::Framework.root.join('modules')
-    end
-
-    let(:type_directory) do
-      'exploits'
-    end
-
-    before(:each) do
-      db_manager.stub(:migrated => migrated)
-    end
-
-    context 'with migrated' do
-      let(:migrated) do
-        true
-      end
-
-      it 'should call module_to_details_hash to get Mdm::Module::Detail attributes and association attributes' do
-        db_manager.should_receive(:module_to_details_hash).and_call_original
-
-        update_module_details
-      end
-
-      it 'should create an Mdm::Module::Detail' do
-        expect {
-          update_module_details
-        }.to change(Mdm::Module::Detail, :count).by(1)
-      end
-
-
-      context 'module_to_details_hash' do
-        let(:module_to_details_hash) do
-          {
-              :mtype => module_type,
-              :privileged => privileged,
-              :rank => rank,
-              :refname => module_reference_name,
-              :stance => stance
-          }
-        end
-
-        let(:privileged) do
-          FactoryGirl.generate :mdm_module_detail_privileged
-        end
-
-        let(:rank) do
-          FactoryGirl.generate :mdm_module_detail_rank
-        end
-
-        let(:stance) do
-          FactoryGirl.generate :mdm_module_detail_stance
-        end
-
-        before(:each) do
-          db_manager.stub(
-              :module_to_details_hash
-          ).with(
-              module_instance
-          ).and_return(
-              module_to_details_hash
-          )
-        end
-
-        context 'Mdm::Module::Detail' do
-          subject(:module_detail) do
-            Mdm::Module::Detail.last
-          end
-
-          before(:each) do
-            update_module_details
-          end
-
-          it { expect(subject.mtype).to eq(module_type) }
-          it { expect(subject.privileged).to eq(privileged) }
-          it { expect(subject.rank).to eq(rank) }
-          it { expect(subject.ready).to be_truthy }
-          it { expect(subject.refname).to eq(module_reference_name) }
-          it { expect(subject.stance).to eq(stance) }
-        end
-
-        context 'with :bits' do
-          let(:bits) do
-            []
-          end
-
-          before(:each) do
-            module_to_details_hash[:bits] = bits
-          end
-
-          context 'with :action' do
-            let(:name) do
-              FactoryGirl.generate :mdm_module_action_name
-            end
-
-            let(:bits) do
-              super() << [
-                  :action,
-                  {
-                      :name => name
-                  }
-              ]
-            end
-
-            it 'should create an Mdm::Module::Action' do
-              expect {
-                update_module_details
-              }.to change(Mdm::Module::Action, :count).by(1)
-            end
-
-            context 'Mdm::Module::Action' do
-              subject(:module_action) do
-                module_detail.actions.last
-              end
-
-              let(:module_detail) do
-                Mdm::Module::Detail.last
-              end
-
-              before(:each) do
-                update_module_details
-              end
-
-              it { expect(subject.name).to eq(name) }
-            end
-          end
-
-          context 'with :arch' do
-            let(:name) do
-              FactoryGirl.generate :mdm_module_arch_name
-            end
-
-            let(:bits) do
-              super() << [
-                  :arch,
-                  {
-                      :name => name
-                  }
-              ]
-            end
-
-            it 'should create an Mdm::Module::Arch' do
-              expect {
-                update_module_details
-              }.to change(Mdm::Module::Arch, :count).by(1)
-            end
-
-            context 'Mdm::Module::Arch' do
-              subject(:module_arch) do
-                module_detail.archs.last
-              end
-
-              let(:module_detail) do
-                Mdm::Module::Detail.last
-              end
-
-              before(:each) do
-                update_module_details
-              end
-
-              it { expect(subject.name).to eq(name) }
-            end
-          end
-
-          context 'with :author' do
-            let(:email) do
-              FactoryGirl.generate :mdm_module_author_email
-            end
-
-            let(:name) do
-              FactoryGirl.generate :mdm_module_author_name
-            end
-
-            let(:bits) do
-              super() << [
-                  :author,
-                  {
-                      :email => email,
-                      :name => name
-                  }
-              ]
-            end
-
-            it 'should create an Mdm::Module::Author' do
-              expect {
-                update_module_details
-              }.to change(Mdm::Module::Author, :count).by(1)
-            end
-
-            context 'Mdm::Module::Author' do
-              subject(:module_author) do
-                module_detail.authors.last
-              end
-
-              let(:module_detail) do
-                Mdm::Module::Detail.last
-              end
-
-              before(:each) do
-                update_module_details
-              end
-
-              it { expect(subject.name).to eq(name) }
-              it { expect(subject.email).to eq(email) }
-            end
-          end
-
-          context 'with :platform' do
-            let(:bits) do
-              super() << [
-                  :platform,
-                  {
-                      :name => name
-                  }
-              ]
-            end
-
-            let(:name) do
-              FactoryGirl.generate :mdm_module_platform_name
-            end
-
-            it 'should create an Mdm::Module::Platform' do
-              expect {
-                update_module_details
-              }.to change(Mdm::Module::Platform, :count).by(1)
-            end
-
-            context 'Mdm::Module::Platform' do
-              subject(:module_platform) do
-                module_detail.platforms.last
-              end
-
-              let(:module_detail) do
-                Mdm::Module::Detail.last
-              end
-
-              before(:each) do
-                update_module_details
-              end
-
-              it { expect(subject.name).to eq(name) }
-            end
-          end
-
-          context 'with :ref' do
-            let(:bits) do
-              super() << [
-                  :ref,
-                  {
-                      :name => name
-                  }
-              ]
-            end
-
-            let(:name) do
-              FactoryGirl.generate :mdm_module_ref_name
-            end
-
-            it 'should create an Mdm::Module::Ref' do
-              expect {
-                update_module_details
-              }.to change(Mdm::Module::Ref, :count).by(1)
-            end
-
-            context 'Mdm::Module::Ref' do
-              subject(:module_ref) do
-                module_detail.refs.last
-              end
-
-              let(:module_detail) do
-                Mdm::Module::Detail.last
-              end
-
-              before(:each) do
-                update_module_details
-              end
-
-              it { expect(subject.name).to eq(name) }
-            end
-          end
-
-          context 'with :target' do
-            let(:bits) do
-              super() << [
-                  :target,
-                  {
-                      :index => index,
-                      :name => name
-                  }
-              ]
-            end
-
-            let(:index) do
-              FactoryGirl.generate :mdm_module_target_index
-            end
-
-            let(:name) do
-              FactoryGirl.generate :mdm_module_target_name
-            end
-
-            it 'should create an Mdm::Module::Target' do
-              expect {
-                update_module_details
-              }.to change(Mdm::Module::Target, :count).by(1)
-            end
-
-            context 'Mdm::Module::Target' do
-              subject(:module_target) do
-                module_detail.targets.last
-              end
-
-              let(:module_detail) do
-                Mdm::Module::Detail.last
-              end
-
-              before(:each) do
-                update_module_details
-              end
-
-              it { expect(subject.index).to eq(index) }
-              it { expect(subject.name).to eq(name) }
-            end
-          end
-        end
-      end
-
-      it_should_behave_like 'Msf::DBManager#update_module_details with module',
-                            :reference_name => 'admin/2wire/xslt_password_reset',
-                            :type => 'auxiliary'
-
-      it_should_behave_like 'Msf::DBManager#update_module_details with module',
-                            :reference_name => 'generic/none',
-                            :type => 'encoder'
-
-      it_should_behave_like 'Msf::DBManager#update_module_details with module',
-                            :reference_name => 'windows/smb/ms08_067_netapi',
-                            :type => 'exploit'
-
-      it_should_behave_like 'Msf::DBManager#update_module_details with module',
-                            :reference_name => 'x64/simple',
-                            :type => 'nop'
-
-      # @todo determine how to load a single payload to test payload type outside of msfconsole
-
-      it_should_behave_like 'Msf::DBManager#update_module_details with module',
-                            :reference_name => 'windows/escalate/screen_unlock',
-                            :type => 'post'
-    end
-
-    context 'without migrated' do
-      it 'should not create an Mdm::Module::Detail' do
-        expect {
-          update_module_details
-        }.to_not change(Mdm::Module::Detail, :count)
-      end
-    end
-  end
-
-  it { is_expected.to respond_to :update_vuln_details }
-  it { is_expected.to respond_to :usable }
-  it { is_expected.to respond_to :usable= }
-  it { is_expected.to respond_to :validate_import_file }
-  it { is_expected.to respond_to :validate_ips }
-  it { is_expected.to respond_to :vulns }
-  it { is_expected.to respond_to :warn_about_rubies }
-  it { is_expected.to respond_to :workspace }
-  it { is_expected.to respond_to :workspace= }
-  it { is_expected.to respond_to :workspaces }
-=======
   it_should_behave_like 'Msf::DBManager::ModuleCache'
   it_should_behave_like 'Msf::DBManager::Note'
   it_should_behave_like 'Msf::DBManager::Ref'
@@ -2056,5 +54,4 @@
   it { is_expected.to respond_to :initialize_database_support }
   it { is_expected.to respond_to :service_name_map }
   it { is_expected.to respond_to :warn_about_rubies }
->>>>>>> 9456506e
 end