# -*- coding:binary -*-
require 'spec_helper'
require 'msf/core/module'

describe Msf::Module do
<<<<<<< HEAD

  it { is_expected.to respond_to :[] }
  it { is_expected.to respond_to :[]= }
  it { is_expected.to respond_to :alias }
  it { is_expected.to respond_to :arch? }
  it { is_expected.to respond_to :arch_to_s }
  it { is_expected.to respond_to :author_to_s }
  it { is_expected.to respond_to :auxiliary? }
  it { is_expected.to respond_to :check }
  it { is_expected.to respond_to :comm }
  it { is_expected.to respond_to :compat }
  it { is_expected.to respond_to :compatible? }
  it { is_expected.to respond_to :debugging? }
  it { is_expected.to respond_to :description }
  it { is_expected.to respond_to :disclosure_date }
  it { is_expected.to respond_to :each_arch }
  it { is_expected.to respond_to :each_author }
  it { is_expected.to respond_to :encoder? }
  it { is_expected.to respond_to :exploit? }
  it { is_expected.to respond_to :fail_with }
  it { is_expected.to respond_to :file_path }
  it { is_expected.to respond_to :framework }
  it { is_expected.to respond_to :fullname }
  it { is_expected.to respond_to :import_defaults }
  it { is_expected.to respond_to :name }
  it { is_expected.to respond_to :nop? }
  it { is_expected.to respond_to :orig_cls }
  it { is_expected.to respond_to :owner }
  it { is_expected.to respond_to :payload? }
  it { is_expected.to respond_to :platform? }
  it { is_expected.to respond_to :platform_to_s }
  it { is_expected.to respond_to :post? }
  it { is_expected.to respond_to :print_error }
  it { is_expected.to respond_to :print_good }
  it { is_expected.to respond_to :print_line }
  it { is_expected.to respond_to :print_line_prefix }
  it { is_expected.to respond_to :print_prefix }
  it { is_expected.to respond_to :print_status }
  it { is_expected.to respond_to :print_warning }
  it { is_expected.to respond_to :privileged? }
  it { is_expected.to respond_to :rank }
  it { is_expected.to respond_to :rank_to_h }
  it { is_expected.to respond_to :rank_to_s }
  it { is_expected.to respond_to :refname }
  it { is_expected.to respond_to :register_parent }
  it { is_expected.to respond_to :replicant }
  it { is_expected.to respond_to :share_datastore }
  it { is_expected.to respond_to :shortname }
  it { is_expected.to respond_to :support_ipv6? }
  it { is_expected.to respond_to :target_host }
  it { is_expected.to respond_to :target_port }
  it { is_expected.to respond_to :type }
  it { is_expected.to respond_to :validate }
  it { is_expected.to respond_to :vprint_debug }
  it { is_expected.to respond_to :vprint_error }
  it { is_expected.to respond_to :vprint_good }
  it { is_expected.to respond_to :vprint_line }
  it { is_expected.to respond_to :vprint_status }
  it { is_expected.to respond_to :vprint_warning }
  it { is_expected.to respond_to :workspace }

  [
    :deregister_options,
    :derived_implementor?,
    :generate_uuid,
    :info_fixups,
    :init_compat,
    :merge_check_key,
    :merge_info,
    :merge_info_advanced_options,
    :merge_info_alias,
    :merge_info_description,
    :merge_info_evasion_options,
    :merge_info_name,
    :merge_info_options,
    :merge_info_string,
    :merge_info_version,
    :register_advanced_options,
    :register_evasion_options,
    :register_options,
    :set_defaults,
    :update_info,

  ].each do |sym|
    it "should respond to protected method #{sym}" do
      expect { subject.respond_to?(sym, true) }.to be_truthy
    end
  end

  context 'CONSTANTS' do
    context 'UpdateableOptions' do
      subject(:updateable_options) {
        described_class::UpdateableOptions
      }

      it { is_expected.to match_array(%w{Name Description Alias PayloadCompat})}
    end
  end
=======
  it { is_expected.to respond_to :check }
  it { is_expected.to respond_to :debugging? }
  it { is_expected.to respond_to :derived_implementor? }
  it { is_expected.to respond_to :fail_with }
  it { is_expected.to respond_to :file_path }
  it { is_expected.to respond_to :framework }
  it { is_expected.to respond_to :orig_cls }
  it { is_expected.to respond_to :owner }
  it { is_expected.to respond_to :platform? }
  it { is_expected.to respond_to :platform_to_s }
  it { is_expected.to respond_to :register_parent }
  it { is_expected.to respond_to :replicant }
  it { is_expected.to respond_to :set_defaults }
  it { is_expected.to respond_to :workspace }

  it_should_behave_like 'Msf::Module::Arch'
  it_should_behave_like 'Msf::Module::Compatibility'
  it_should_behave_like 'Msf::Module::DataStore'
  it_should_behave_like 'Msf::Module::FullName'
  it_should_behave_like 'Msf::Module::ModuleInfo'
  it_should_behave_like 'Msf::Module::ModuleStore'
  it_should_behave_like 'Msf::Module::Network'
  it_should_behave_like 'Msf::Module::Options'
  it_should_behave_like 'Msf::Module::Privileged'
  it_should_behave_like 'Msf::Module::Ranking'
  it_should_behave_like 'Msf::Module::Search'
  it_should_behave_like 'Msf::Module::Type'
  it_should_behave_like 'Msf::Module::UI'
  it_should_behave_like 'Msf::Module::UUID'
>>>>>>> 33ca914f

  context 'class' do
    subject {
      described_class
    }

    it { is_expected.to respond_to :cached? }
<<<<<<< HEAD
    it { is_expected.to respond_to :fullname }
    it { is_expected.to respond_to :is_usable }
    it { is_expected.to respond_to :rank }
    it { is_expected.to respond_to :rank_to_h }
    it { is_expected.to respond_to :rank_to_s }
    it { is_expected.to respond_to :shortname }
    it { is_expected.to respond_to :type }
  end

  describe '#search_filter' do
    let(:opts) { Hash.new }
    before { subject.stub(:fullname => '/module') }
    subject { Msf::Module.new(opts) }
    accept = []
    reject = []

    context 'on a blank query' do
      it_should_behave_like 'search_filter', :accept => [''], :test_inverse => false
    end

    context 'on a client module' do
      before { subject.stub(:stance => 'passive') }
      accept = %w(app:client)
      reject = %w(app:server)

      it_should_behave_like 'search_filter', :accept => accept, :reject => reject
    end

    context 'on a server module' do
      before { subject.stub(:stance => 'aggressive') }
      accept = %w(app:server)
      reject = %w(app:client)

      it_should_behave_like 'search_filter', :accept => accept, :reject => reject
    end

    context 'on a module with the author "joev"' do
      let(:opts) { ({ 'Author' => ['joev'] }) }
      accept = %w(author:joev author:joe)
      reject = %w(author:unrelated)

      it_should_behave_like 'search_filter', :accept => accept, :reject => reject
    end

    context 'on a module with the authors "joev" and "blarg"' do
      let(:opts) { ({ 'Author' => ['joev', 'blarg'] }) }
      accept = %w(author:joev author:joe)
      reject = %w(author:sinn3r)

      it_should_behave_like 'search_filter', :accept => accept, :reject => reject
    end

    context 'on a module that supports the osx platform' do
      let(:opts) { ({ 'Platform' => %w(osx) }) }
      accept = %w(platform:osx os:osx)
      reject = %w(platform:bsd platform:windows platform:unix os:bsd os:windows os:unix)

      it_should_behave_like 'search_filter', :accept => accept, :reject => reject
    end

    context 'on a module that supports the linux platform' do
      let(:opts) { ({ 'Platform' => %w(linux) }) }
      accept = %w(platform:linux os:linux)
      reject = %w(platform:bsd platform:windows platform:unix os:bsd os:windows os:unix)

      it_should_behave_like 'search_filter', :accept => accept, :reject => reject
    end

    context 'on a module that supports the windows platform' do
      let(:opts) { ({ 'Platform' => %w(windows) }) }
      accept = %w(platform:windows os:windows)
      reject = %w(platform:bsd platform:osx platform:unix os:bsd os:osx os:unix)

      it_should_behave_like 'search_filter', :accept => accept, :reject => reject
    end

    context 'on a module that supports the osx and linux platforms' do
      let(:opts) { ({ 'Platform' => %w(osx linux) }) }
      accept = %w(platform:osx platform:linux os:osx os:linux)
      reject = %w(platform:bsd platform:windows platform:unix os:bsd os:windows os:unix)

      it_should_behave_like 'search_filter', :accept => accept, :reject => reject
    end

    context 'on a module that supports the windows and irix platforms' do
      let(:opts) { ({ 'Platform' => %w(windows irix) }) }
      accept = %w(platform:windows platform:irix os:windows os:irix)
      reject = %w(platform:bsd platform:osx platform:linux os:bsd os:osx os:linux)

      it_should_behave_like 'search_filter', :accept => accept, :reject => reject
    end

    context 'on a module with a default RPORT of 5555' do
      before { subject.stub(:datastore => { 'RPORT' => 5555 }) }
      accept = %w(port:5555)
      reject = %w(port:5556)

      it_should_behave_like 'search_filter', :accept => accept, :reject => reject
    end

    context 'on a module with a #name of "blah"' do
      let(:opts) { ({ 'Name' => 'blah' }) }
      it_should_behave_like 'search_filter', :accept => %w(text:blah), :reject => %w(text:foo)
      it_should_behave_like 'search_filter', :accept => %w(name:blah), :reject => %w(name:foo)
    end

    context 'on a module with a #fullname of "blah"' do
      before { subject.stub(:fullname => '/c/d/e/blah') }
      it_should_behave_like 'search_filter', :accept => %w(text:blah), :reject => %w(text:foo)
      it_should_behave_like 'search_filter', :accept => %w(path:blah), :reject => %w(path:foo)
    end

    context 'on a module with a #description of "blah"' do
      let(:opts) { ({ 'Description' => 'blah' }) }
      it_should_behave_like 'search_filter', :accept => %w(text:blah), :reject => %w(text:foo)
    end

    context 'when filtering by module #type' do
      all_module_types = Msf::MODULE_TYPES
      all_module_types.each do |mtype|
        context "on a #{mtype} module" do
          before(:each) { subject.stub(:type => mtype) }

          accept = ["type:#{mtype}"]
          reject = all_module_types.reject { |t| t == mtype }.map { |t| "type:#{t}" }

          it_should_behave_like 'search_filter', :accept => accept, :reject => reject
        end
      end
    end

    REF_TYPES.each do |ref_type|
      ref_num = '1234-1111'
      context 'on a module with reference #{ref_type}-#{ref_num}' do
        let(:opts) { ({ 'References' => [[ref_type, ref_num]] }) }
        accept = ["#{ref_type.downcase}:#{ref_num}"]
        reject = %w(1235-1111 1234-1112 bad).map { |n| "#{ref_type.downcase}:#{n}" }

        it_should_behave_like 'search_filter', :accept => accept, :reject => reject
      end
    end
=======
    it { is_expected.to respond_to :is_usable }
>>>>>>> 33ca914f
  end
end<|MERGE_RESOLUTION|>--- conflicted
+++ resolved
@@ -3,109 +3,13 @@
 require 'msf/core/module'
 
 describe Msf::Module do
-<<<<<<< HEAD
+  subject(:msf_module) {
+    described_class.new
+  }
 
-  it { is_expected.to respond_to :[] }
-  it { is_expected.to respond_to :[]= }
-  it { is_expected.to respond_to :alias }
-  it { is_expected.to respond_to :arch? }
-  it { is_expected.to respond_to :arch_to_s }
-  it { is_expected.to respond_to :author_to_s }
-  it { is_expected.to respond_to :auxiliary? }
-  it { is_expected.to respond_to :check }
-  it { is_expected.to respond_to :comm }
-  it { is_expected.to respond_to :compat }
-  it { is_expected.to respond_to :compatible? }
-  it { is_expected.to respond_to :debugging? }
-  it { is_expected.to respond_to :description }
-  it { is_expected.to respond_to :disclosure_date }
-  it { is_expected.to respond_to :each_arch }
-  it { is_expected.to respond_to :each_author }
-  it { is_expected.to respond_to :encoder? }
-  it { is_expected.to respond_to :exploit? }
-  it { is_expected.to respond_to :fail_with }
-  it { is_expected.to respond_to :file_path }
-  it { is_expected.to respond_to :framework }
-  it { is_expected.to respond_to :fullname }
-  it { is_expected.to respond_to :import_defaults }
-  it { is_expected.to respond_to :name }
-  it { is_expected.to respond_to :nop? }
-  it { is_expected.to respond_to :orig_cls }
-  it { is_expected.to respond_to :owner }
-  it { is_expected.to respond_to :payload? }
-  it { is_expected.to respond_to :platform? }
-  it { is_expected.to respond_to :platform_to_s }
-  it { is_expected.to respond_to :post? }
-  it { is_expected.to respond_to :print_error }
-  it { is_expected.to respond_to :print_good }
-  it { is_expected.to respond_to :print_line }
-  it { is_expected.to respond_to :print_line_prefix }
-  it { is_expected.to respond_to :print_prefix }
-  it { is_expected.to respond_to :print_status }
-  it { is_expected.to respond_to :print_warning }
-  it { is_expected.to respond_to :privileged? }
-  it { is_expected.to respond_to :rank }
-  it { is_expected.to respond_to :rank_to_h }
-  it { is_expected.to respond_to :rank_to_s }
-  it { is_expected.to respond_to :refname }
-  it { is_expected.to respond_to :register_parent }
-  it { is_expected.to respond_to :replicant }
-  it { is_expected.to respond_to :share_datastore }
-  it { is_expected.to respond_to :shortname }
-  it { is_expected.to respond_to :support_ipv6? }
-  it { is_expected.to respond_to :target_host }
-  it { is_expected.to respond_to :target_port }
-  it { is_expected.to respond_to :type }
-  it { is_expected.to respond_to :validate }
-  it { is_expected.to respond_to :vprint_debug }
-  it { is_expected.to respond_to :vprint_error }
-  it { is_expected.to respond_to :vprint_good }
-  it { is_expected.to respond_to :vprint_line }
-  it { is_expected.to respond_to :vprint_status }
-  it { is_expected.to respond_to :vprint_warning }
-  it { is_expected.to respond_to :workspace }
-
-  [
-    :deregister_options,
-    :derived_implementor?,
-    :generate_uuid,
-    :info_fixups,
-    :init_compat,
-    :merge_check_key,
-    :merge_info,
-    :merge_info_advanced_options,
-    :merge_info_alias,
-    :merge_info_description,
-    :merge_info_evasion_options,
-    :merge_info_name,
-    :merge_info_options,
-    :merge_info_string,
-    :merge_info_version,
-    :register_advanced_options,
-    :register_evasion_options,
-    :register_options,
-    :set_defaults,
-    :update_info,
-
-  ].each do |sym|
-    it "should respond to protected method #{sym}" do
-      expect { subject.respond_to?(sym, true) }.to be_truthy
-    end
-  end
-
-  context 'CONSTANTS' do
-    context 'UpdateableOptions' do
-      subject(:updateable_options) {
-        described_class::UpdateableOptions
-      }
-
-      it { is_expected.to match_array(%w{Name Description Alias PayloadCompat})}
-    end
-  end
-=======
   it { is_expected.to respond_to :check }
   it { is_expected.to respond_to :debugging? }
-  it { is_expected.to respond_to :derived_implementor? }
+  it { is_expected.to respond_to_protected :derived_implementor? }
   it { is_expected.to respond_to :fail_with }
   it { is_expected.to respond_to :file_path }
   it { is_expected.to respond_to :framework }
@@ -115,7 +19,7 @@
   it { is_expected.to respond_to :platform_to_s }
   it { is_expected.to respond_to :register_parent }
   it { is_expected.to respond_to :replicant }
-  it { is_expected.to respond_to :set_defaults }
+  it { is_expected.to respond_to_protected :set_defaults }
   it { is_expected.to respond_to :workspace }
 
   it_should_behave_like 'Msf::Module::Arch'
@@ -132,7 +36,6 @@
   it_should_behave_like 'Msf::Module::Type'
   it_should_behave_like 'Msf::Module::UI'
   it_should_behave_like 'Msf::Module::UUID'
->>>>>>> 33ca914f
 
   context 'class' do
     subject {
@@ -140,150 +43,6 @@
     }
 
     it { is_expected.to respond_to :cached? }
-<<<<<<< HEAD
-    it { is_expected.to respond_to :fullname }
     it { is_expected.to respond_to :is_usable }
-    it { is_expected.to respond_to :rank }
-    it { is_expected.to respond_to :rank_to_h }
-    it { is_expected.to respond_to :rank_to_s }
-    it { is_expected.to respond_to :shortname }
-    it { is_expected.to respond_to :type }
-  end
-
-  describe '#search_filter' do
-    let(:opts) { Hash.new }
-    before { subject.stub(:fullname => '/module') }
-    subject { Msf::Module.new(opts) }
-    accept = []
-    reject = []
-
-    context 'on a blank query' do
-      it_should_behave_like 'search_filter', :accept => [''], :test_inverse => false
-    end
-
-    context 'on a client module' do
-      before { subject.stub(:stance => 'passive') }
-      accept = %w(app:client)
-      reject = %w(app:server)
-
-      it_should_behave_like 'search_filter', :accept => accept, :reject => reject
-    end
-
-    context 'on a server module' do
-      before { subject.stub(:stance => 'aggressive') }
-      accept = %w(app:server)
-      reject = %w(app:client)
-
-      it_should_behave_like 'search_filter', :accept => accept, :reject => reject
-    end
-
-    context 'on a module with the author "joev"' do
-      let(:opts) { ({ 'Author' => ['joev'] }) }
-      accept = %w(author:joev author:joe)
-      reject = %w(author:unrelated)
-
-      it_should_behave_like 'search_filter', :accept => accept, :reject => reject
-    end
-
-    context 'on a module with the authors "joev" and "blarg"' do
-      let(:opts) { ({ 'Author' => ['joev', 'blarg'] }) }
-      accept = %w(author:joev author:joe)
-      reject = %w(author:sinn3r)
-
-      it_should_behave_like 'search_filter', :accept => accept, :reject => reject
-    end
-
-    context 'on a module that supports the osx platform' do
-      let(:opts) { ({ 'Platform' => %w(osx) }) }
-      accept = %w(platform:osx os:osx)
-      reject = %w(platform:bsd platform:windows platform:unix os:bsd os:windows os:unix)
-
-      it_should_behave_like 'search_filter', :accept => accept, :reject => reject
-    end
-
-    context 'on a module that supports the linux platform' do
-      let(:opts) { ({ 'Platform' => %w(linux) }) }
-      accept = %w(platform:linux os:linux)
-      reject = %w(platform:bsd platform:windows platform:unix os:bsd os:windows os:unix)
-
-      it_should_behave_like 'search_filter', :accept => accept, :reject => reject
-    end
-
-    context 'on a module that supports the windows platform' do
-      let(:opts) { ({ 'Platform' => %w(windows) }) }
-      accept = %w(platform:windows os:windows)
-      reject = %w(platform:bsd platform:osx platform:unix os:bsd os:osx os:unix)
-
-      it_should_behave_like 'search_filter', :accept => accept, :reject => reject
-    end
-
-    context 'on a module that supports the osx and linux platforms' do
-      let(:opts) { ({ 'Platform' => %w(osx linux) }) }
-      accept = %w(platform:osx platform:linux os:osx os:linux)
-      reject = %w(platform:bsd platform:windows platform:unix os:bsd os:windows os:unix)
-
-      it_should_behave_like 'search_filter', :accept => accept, :reject => reject
-    end
-
-    context 'on a module that supports the windows and irix platforms' do
-      let(:opts) { ({ 'Platform' => %w(windows irix) }) }
-      accept = %w(platform:windows platform:irix os:windows os:irix)
-      reject = %w(platform:bsd platform:osx platform:linux os:bsd os:osx os:linux)
-
-      it_should_behave_like 'search_filter', :accept => accept, :reject => reject
-    end
-
-    context 'on a module with a default RPORT of 5555' do
-      before { subject.stub(:datastore => { 'RPORT' => 5555 }) }
-      accept = %w(port:5555)
-      reject = %w(port:5556)
-
-      it_should_behave_like 'search_filter', :accept => accept, :reject => reject
-    end
-
-    context 'on a module with a #name of "blah"' do
-      let(:opts) { ({ 'Name' => 'blah' }) }
-      it_should_behave_like 'search_filter', :accept => %w(text:blah), :reject => %w(text:foo)
-      it_should_behave_like 'search_filter', :accept => %w(name:blah), :reject => %w(name:foo)
-    end
-
-    context 'on a module with a #fullname of "blah"' do
-      before { subject.stub(:fullname => '/c/d/e/blah') }
-      it_should_behave_like 'search_filter', :accept => %w(text:blah), :reject => %w(text:foo)
-      it_should_behave_like 'search_filter', :accept => %w(path:blah), :reject => %w(path:foo)
-    end
-
-    context 'on a module with a #description of "blah"' do
-      let(:opts) { ({ 'Description' => 'blah' }) }
-      it_should_behave_like 'search_filter', :accept => %w(text:blah), :reject => %w(text:foo)
-    end
-
-    context 'when filtering by module #type' do
-      all_module_types = Msf::MODULE_TYPES
-      all_module_types.each do |mtype|
-        context "on a #{mtype} module" do
-          before(:each) { subject.stub(:type => mtype) }
-
-          accept = ["type:#{mtype}"]
-          reject = all_module_types.reject { |t| t == mtype }.map { |t| "type:#{t}" }
-
-          it_should_behave_like 'search_filter', :accept => accept, :reject => reject
-        end
-      end
-    end
-
-    REF_TYPES.each do |ref_type|
-      ref_num = '1234-1111'
-      context 'on a module with reference #{ref_type}-#{ref_num}' do
-        let(:opts) { ({ 'References' => [[ref_type, ref_num]] }) }
-        accept = ["#{ref_type.downcase}:#{ref_num}"]
-        reject = %w(1235-1111 1234-1112 bad).map { |n| "#{ref_type.downcase}:#{n}" }
-
-        it_should_behave_like 'search_filter', :accept => accept, :reject => reject
-      end
-    end
-=======
-    it { is_expected.to respond_to :is_usable }
->>>>>>> 33ca914f
   end
 end