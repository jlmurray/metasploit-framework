--- conflicted
+++ resolved
@@ -10,141 +10,8 @@
 
 class Metasploit3 < Msf::Post
 
-<<<<<<< HEAD
-	include Msf::Post::Common
-	include Msf::Post::Windows::Accounts
-
-	def initialize(info={})
-		super(update_info(info,
-			'Name'           => "Windows Gather Directory Permissions Enumeration",
-			'Description'    => %q{
-				This module enumerates directories and lists the permissions set
-				on found directories. Please note: if the PATH option isn't specified,
-				then the module will start enumerate whatever is in the target machine's
-				%PATH% variable.
-			},
-			'License'        => MSF_LICENSE,
-			'Platform'       => ['win'],
-			'SessionTypes'   => ['meterpreter'],
-			'Author'         =>
-				[
-					'Kx499',
-					'Ben Campbell <eat_meatballs[at]hotmail.co.uk>',
-					'sinn3r'
-				]
-		))
-
-		register_options(
-			[
-				OptString.new('PATH', [ false, 'Directory to begin search from', '']),
-				OptEnum.new('FILTER', [ false, 'Filter to limit results by', 'NA', [ 'NA', 'R', 'W', 'RW' ]]),
-				OptInt.new('DEPTH', [ true, 'Depth to drill down into subdirs, O = no limit',0]),
-			], self.class)
-	end
-
-	def enum_subdirs(perm_filter, dpath, maxdepth, token)
-		filter = datastore['FILTER']
-		filter = nil if datastore['FILTER'] == 'NA'
-
-		begin
-			dirs = session.fs.dir.foreach(dpath)
-		rescue Rex::Post::Meterpreter::RequestError
-			# Sometimes we cannot see the dir
-			dirs = []
-		end
-
-		if maxdepth >= 1 or maxdepth < 0
-			dirs.each do|d|
-				next if d =~ /^(\.|\.\.)$/
-				realpath = dpath + '\\' + d
-				if session.fs.file.stat(realpath).directory?
-					perm = check_dir_perms(realpath, token)
-					if perm_filter and perm and perm.include?(perm_filter)
-						print_status(perm + "\t" + realpath)
-					end
-					enum_subdirs(perm_filter, realpath, maxdepth - 1,token)
-				end
-			end
-		end
-	end
-
-	def get_paths
-		p = datastore['PATH']
-		return [p] if not p.nil? and not p.empty?
-
-		begin
-			p = cmd_exec("cmd.exe", "/c echo %PATH%")
-		rescue Rex::Post::Meterpreter::RequestError => e
-			vprint_error(e.message)
-			return []
-		end
-		print_status("Option 'PATH' isn't specified. Using system %PATH%")
-		if p.include?(';')
-			return p.split(';')
-		else
-			return [p]
-		end
-	end
-
-	def get_token
-		print_status("Getting impersonation token...")
-		begin
-			t = get_imperstoken()
-		rescue ::Exception => e
-			# Failure due to timeout, access denied, etc.
-			t = nil
-			vprint_error("Error #{e.message} while using get_imperstoken()")
-			vprint_error(e.backtrace)
-		end
-		return t
-	end
-
-	def enum_perms(perm_filter, token, depth, paths)
-		paths.each do |path|
-			next if path.empty?
-			path = path.strip
-
-			print_status("Checking directory permissions from: #{path}")
-
-			perm = check_dir_perms(path, token)
-			if not perm.nil?
-				# Show the permission of the parent directory
-				if perm_filter and perm.include?(perm_filter)
-					print_status(perm + "\t" + path)
-				end
-
-				#call recursive function to loop through and check all sub directories
-				enum_subdirs(perm_filter, path, depth, token)
-			end
-		end
-	end
-
-	def run
-		perm_filter = datastore['FILTER']
-		perm_filter = nil if datastore['FILTER'] == 'NA'
-
-		paths = get_paths
-		if paths.empty?
-			print_error("Unable to get the path")
-			return
-		end
-
-		depth = -1
-		if datastore['DEPTH'] > 0
-			depth = datastore['DEPTH']
-		end
-
-		t = get_token
-
-		unless t
-			print_error("Getting impersonation token failed")
-		else
-			print_status("Got token: #{t.to_s}...")
-			enum_perms(perm_filter, t, depth, paths)
-		end
-	end
-=======
   include Msf::Post::Common
+  include Msf::Post::Windows::Accounts
 
   def initialize(info={})
     super(update_info(info,
@@ -174,60 +41,6 @@
       ], self.class)
   end
 
-  def get_imperstoken
-    adv =  session.railgun.advapi32
-    tok_all = "TOKEN_ASSIGN_PRIMARY |TOKEN_DUPLICATE | TOKEN_IMPERSONATE | TOKEN_QUERY | "
-    tok_all << "TOKEN_QUERY_SOURCE | TOKEN_ADJUST_PRIVILEGES | TOKEN_ADJUST_GROUPS"
-    tok_all << " | TOKEN_ADJUST_DEFAULT"
-
-    #get impersonation token handle it["DuplicateTokenhandle"] carries this value
-    #p = kern.GetCurrentProcess() #get handle to current process
-    pid = session.sys.process.open.pid
-    pr = session.sys.process.open(pid, PROCESS_ALL_ACCESS)
-    pt = adv.OpenProcessToken(pr.handle, tok_all, 4) #get handle to primary token
-    it = adv.DuplicateToken(pt["TokenHandle"],2, 4) # get an impersonation token
-    if it["return"] #if it fails return 0 for error handling
-      return it["DuplicateTokenHandle"]
-    else
-      return 0
-    end
-  end
-
-  def check_dir(dir, token)
-    # If path doesn't exist, do not continue
-    begin
-      session.fs.dir.entries(dir)
-    rescue => e
-      vprint_error("#{e.message}: #{dir}")
-      return nil
-    end
-
-    adv =  session.railgun.advapi32
-    si = "OWNER_SECURITY_INFORMATION | GROUP_SECURITY_INFORMATION | DACL_SECURITY_INFORMATION"
-    result = ""
-
-    #define generic mapping structure
-    gen_map = [0,0,0,0]
-    gen_map = gen_map.pack("L")
-
-    #get Security Descriptor for the directory
-    f = adv.GetFileSecurityA(dir, si, 20, 20, 4)
-    f = adv.GetFileSecurityA(dir, si, f["lpnLengthNeeded"], f["lpnLengthNeeded"], 4)
-    sd = f["pSecurityDescriptor"]
-
-    #check for write access, called once to get buffer size
-    a = adv.AccessCheck(sd, token, "ACCESS_READ | ACCESS_WRITE", gen_map, 0, 0, 4, 8)
-    len = a["PrivilegeSetLength"]
-
-    r = adv.AccessCheck(sd, token, "ACCESS_READ", gen_map, len, len, 4, 8)
-    if !r["return"] then return nil end
-    if r["GrantedAccess"] > 0 then result << "R" end
-
-    w = adv.AccessCheck(sd, token, "ACCESS_WRITE", gen_map, len, len, 4, 8)
-    if !w["return"] then return nil end
-    if w["GrantedAccess"] > 0 then result << "W" end
-  end
-
   def enum_subdirs(perm_filter, dpath, maxdepth, token)
     filter = datastore['FILTER']
     filter = nil if datastore['FILTER'] == 'NA'
@@ -244,7 +57,7 @@
         next if d =~ /^(\.|\.\.)$/
         realpath = dpath + '\\' + d
         if session.fs.file.stat(realpath).directory?
-          perm = check_dir(realpath, token)
+          perm = check_dir_perms(realpath, token)
           if perm_filter and perm and perm.include?(perm_filter)
             print_status(perm + "\t" + realpath)
           end
@@ -278,7 +91,7 @@
       t = get_imperstoken()
     rescue ::Exception => e
       # Failure due to timeout, access denied, etc.
-      t = 0
+      t = nil
       vprint_error("Error #{e.message} while using get_imperstoken()")
       vprint_error(e.backtrace)
     end
@@ -292,7 +105,7 @@
 
       print_status("Checking directory permissions from: #{path}")
 
-      perm = check_dir(path, token)
+      perm = check_dir_perms(path, token)
       if not perm.nil?
         # Show the permission of the parent directory
         if perm_filter and perm.include?(perm_filter)
@@ -322,12 +135,11 @@
 
     t = get_token
 
-    if t == 0
+    unless t
       print_error("Getting impersonation token failed")
     else
       print_status("Got token: #{t.to_s}...")
       enum_perms(perm_filter, t, depth, paths)
     end
   end
->>>>>>> 41f6ab30
 end