--- conflicted
+++ resolved
@@ -9,12 +9,8 @@
 
 class Metasploit3 < Msf::Post
 
-<<<<<<< HEAD
-=======
-  include Msf::Post::Common
   include Msf::Post::Windows::Accounts
 
->>>>>>> dc9246a7
   def initialize(info={})
     super(update_info(info,
       'Name'           => "Windows Gather Directory Permissions Enumeration",
