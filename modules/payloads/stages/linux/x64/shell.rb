--- conflicted
+++ resolved
@@ -11,12 +11,8 @@
 require 'msf/base/sessions/command_shell_options'
 
 module Metasploit3
-<<<<<<< HEAD
 	include Msf::Payload::Linux
 	include Msf::Sessions::CommandShellOptions
-=======
-  include Msf::Sessions::CommandShellOptions
->>>>>>> 8566c1da
 
   def initialize(info = {})
     super(merge_info(info,
