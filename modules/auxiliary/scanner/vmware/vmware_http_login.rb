--- conflicted
+++ resolved
@@ -128,10 +128,4 @@
 		end
 
 	end
-<<<<<<< HEAD
-end
-=======
-
-
-end
->>>>>>> 1c564032
+end