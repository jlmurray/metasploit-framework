##
# $Id$
##

##
# This file is part of the Metasploit Framework and may be subject to
# redistribution and commercial restrictions. Please see the Metasploit
# web site for more information on licensing and terms of use.
#   http://metasploit.com/
##


require 'msf/core'
require 'rex/proto/ntlm/message'


class Metasploit3 < Msf::Auxiliary
	include Msf::Exploit::Remote::VIMSoap
	include Msf::Exploit::Remote::HttpClient
	include Msf::Auxiliary::Report
	include Msf::Auxiliary::AuthBrute
	include Msf::Auxiliary::Scanner

	def initialize
		super(
			'Name'           => 'VMWare Web Login Scanner',
			'Version'        => '$Revision$',
			'Description'    => 'This module attempts to authenticate to the VMWare HTTP service
				for VmWare Server, ESX, and ESXI',
			'Author'         => ['TheLightCosine <thelightcosine[at]metasploit.com>'],
			'References'     =>
				[
					[ 'CVE', '1999-0502'] # Weak password
				],
			'License'        => MSF_LICENSE
		)

		register_options(
			[
				OptString.new('URI', [true, "The default URI to login with", "/sdk"]),
				Opt::RPORT(443)
			], self.class)
	end

<<<<<<< HEAD
	def run_host(ip)

=======

	def run_host(ip)
		return unless check
>>>>>>> 46fef357
		each_user_pass { |user, pass|
			result = vim_do_login(user, pass)
			case result
			when :success
				print_good "#{rhost}:#{rport} - Successful Login! (#{user}:#{pass})"
				report_auth_info(
					:host   => rhost,
					:port   => rport,
					:user   => user,
					:pass   => pass,
					:source_type => "user_supplied",
					:active => true
				)
				return if datastore['STOP_ON_SUCCESS']
			when :fail
				print_error "#{rhost}:#{rport} - Login Failure (#{user}:#{pass})"
			end
		}
	end

<<<<<<< HEAD
	def do_login(user, pass)
		soap_data = []
		soap_data << '<SOAP-ENV:Envelope SOAP-ENV:encodingStyle="http://schemas.xmlsoap.org/soap/encoding/" xmlns:SOAP-ENV="http://schemas.xmlsoap.org/soap/envelope/" xmlns:xsd="http://www.w3.org/2001/XMLSchema" xmlns:xsi="http://www.w3.org/2001/XMLSchema-instance" xmlns:SOAP-ENC="http://schemas.xmlsoap.org/soap/encoding/">'
		soap_data << '    <SOAP-ENV:Body>'
		soap_data << '        <Login xmlns="urn:vim25">'
		soap_data << '            <_this type="SessionManager">ha-sessionmgr</_this>'
		soap_data << '            <userName>' + user + '</userName>'
		soap_data << '            <password>' + pass + '</password>'
		soap_data << '        </Login>'
		soap_data << '    </SOAP-ENV:Body>'
		soap_data << '</SOAP-ENV:Envelope>'
		res = send_request_cgi({
			'uri'     => '/sdk',
			'method'  => 'POST',
			'agent'   => 'VMware VI Client',
			'data' => soap_data.join("\n")
		}, 25)
		if res.code == 200
			return :success
=======

	# Mostly taken from the Apache Tomcat service validator
	def check
		soap_data =
			%Q|<env:Envelope xmlns:xsd="http://www.w3.org/2001/XMLSchema" xmlns:env="http://schemas.xmlsoap.org/soap/envelope/" xmlns:xsi="http://www.w3.org/2001/XMLSchema-instance">
			<env:Body>
			<RetrieveServiceContent xmlns="urn:vim25">
				<_this type="ServiceInstance">ServiceInstance</_this>
			</RetrieveServiceContent>
			</env:Body>
			</env:Envelope>|

		begin
			res = send_request_cgi({
				'uri'     => datastore['URI'],
				'method'  => 'POST',
				'agent'   => 'VMware VI Client',
				'data'    => soap_data
			}, 25)

			if res
				fingerprint_vmware(res)
			else
				vprint_error("#{rhost}:#{rport} Error: no response")
			end

		rescue ::Rex::ConnectionError => e
			vprint_error("#{rhost}:#{rport} Error: could not connect")
			return false
		rescue
			vprint_error("#{rhost}:#{rport} Error: #{e}")
			return false
		end
	end

	def fingerprint_vmware(res)
		unless res
			vprint_error("#{rhost}:#{rport} Error: no response")
			return false
		end
		return false unless res.body.include?('<vendor>VMware, Inc.</vendor>')

		os_match = res.body.match(/<name>([\w\s]+)<\/name>/)
		ver_match = res.body.match(/<version>([\w\s\.]+)<\/version>/)
		build_match = res.body.match(/<build>([\w\s\.\-]+)<\/build>/)
		full_match = res.body.match(/<fullName>([\w\s\.\-]+)<\/fullName>/)

		if full_match
			print_good "#{rhost}:#{rport} - Identified #{full_match[1]}"
			report_service(:host => rhost, :port => rport, :proto => 'tcp', :sname => 'https', :info => full_match[1])
		end

		if os_match and ver_match and build_match
			if os_match[1] =~ /ESX/ or os_match[1] =~ /vCenter/
				this_host = report_host( :host => rhost, :os_name => os_match[1], :os_flavor => ver_match[1], :os_sp => "Build #{build_match[1]}" )
			end
			return true
>>>>>>> 46fef357
		else
			vprint_error("#{rhost}:#{rport} Error: Could not identify as VMWare")
			return false
		end

	end


<<<<<<< HEAD

=======
>>>>>>> 46fef357
end
<|MERGE_RESOLUTION|>--- conflicted
+++ resolved
@@ -42,14 +42,8 @@
 			], self.class)
 	end
 
-<<<<<<< HEAD
-	def run_host(ip)
-
-=======
-
 	def run_host(ip)
 		return unless check
->>>>>>> 46fef357
 		each_user_pass { |user, pass|
 			result = vim_do_login(user, pass)
 			case result
@@ -69,28 +63,6 @@
 			end
 		}
 	end
-
-<<<<<<< HEAD
-	def do_login(user, pass)
-		soap_data = []
-		soap_data << '<SOAP-ENV:Envelope SOAP-ENV:encodingStyle="http://schemas.xmlsoap.org/soap/encoding/" xmlns:SOAP-ENV="http://schemas.xmlsoap.org/soap/envelope/" xmlns:xsd="http://www.w3.org/2001/XMLSchema" xmlns:xsi="http://www.w3.org/2001/XMLSchema-instance" xmlns:SOAP-ENC="http://schemas.xmlsoap.org/soap/encoding/">'
-		soap_data << '    <SOAP-ENV:Body>'
-		soap_data << '        <Login xmlns="urn:vim25">'
-		soap_data << '            <_this type="SessionManager">ha-sessionmgr</_this>'
-		soap_data << '            <userName>' + user + '</userName>'
-		soap_data << '            <password>' + pass + '</password>'
-		soap_data << '        </Login>'
-		soap_data << '    </SOAP-ENV:Body>'
-		soap_data << '</SOAP-ENV:Envelope>'
-		res = send_request_cgi({
-			'uri'     => '/sdk',
-			'method'  => 'POST',
-			'agent'   => 'VMware VI Client',
-			'data' => soap_data.join("\n")
-		}, 25)
-		if res.code == 200
-			return :success
-=======
 
 	# Mostly taken from the Apache Tomcat service validator
 	def check
@@ -148,17 +120,10 @@
 				this_host = report_host( :host => rhost, :os_name => os_match[1], :os_flavor => ver_match[1], :os_sp => "Build #{build_match[1]}" )
 			end
 			return true
->>>>>>> 46fef357
 		else
 			vprint_error("#{rhost}:#{rport} Error: Could not identify as VMWare")
 			return false
 		end
 
 	end
-
-
-<<<<<<< HEAD
-
-=======
->>>>>>> 46fef357
 end
