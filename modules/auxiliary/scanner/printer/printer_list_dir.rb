--- conflicted
+++ resolved
@@ -52,13 +52,8 @@
     disconnect
 
     if listing
-<<<<<<< HEAD
       print_good("#{ip}:#{rport} - #{listing}")
-      report_note({
-=======
-      print_good("#{ip}:#{rport}\n#{listing}")
       report_note(
->>>>>>> c1fdc4d9
         :host => ip,
         :port => rport,
         :proto => "tcp",
