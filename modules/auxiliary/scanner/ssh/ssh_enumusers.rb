--- conflicted
+++ resolved
@@ -19,7 +19,6 @@
         This module uses a time-based attack to enumerate users in a OpenSSH server.
         On some versions of OpenSSH under some configurations, OpenSSH will prompt
         for a password for an invalid user faster than for a valid user.
-<<<<<<< HEAD
         },
         'Author'      => ['kenkeiras'],
         'References'  =>
@@ -28,16 +27,6 @@
            ['OSVDB', '32721'],
            ['BID',   '20418']
          ],
-=======
-      },
-      'Author'      => ['kenkeiras'],
-      'References'  =>
-        [
-          ['CVE',   '2006-5229'],
-          ['OSVDB', '32721'],
-          ['BID',   '20418']
-        ],
->>>>>>> a7e110be
       'License'     => MSF_LICENSE
     ))
 
