--- conflicted
+++ resolved
@@ -5,11 +5,7 @@
 
 require 'msf/core'
 require 'net/ssh'
-<<<<<<< HEAD
-require 'metasploit/framework/login_scanner/ssh_key'
-=======
 require 'metasploit/framework/login_scanner/ssh'
->>>>>>> 467c6867
 
 class Metasploit3 < Msf::Auxiliary
 
@@ -229,11 +225,7 @@
     )
 
     print_brute :level => :vstatus, :ip => ip, :msg => "Testing #{keys.key_data.count} keys"
-<<<<<<< HEAD
-    scanner = Metasploit::Framework::LoginScanner::SSHKey.new(
-=======
     scanner = Metasploit::Framework::LoginScanner::SSH.new(
->>>>>>> 467c6867
       host: ip,
       port: rport,
       cred_details: keys,
@@ -305,11 +297,7 @@
           user_fd.each_line do |user_from_file|
             user_from_file.chomp!
             each_key do |key_data|
-<<<<<<< HEAD
-              yield Metasploit::Framework::Credential.new(public: user_from_file, private: key_data, realm: realm)
-=======
               yield Metasploit::Framework::Credential.new(public: user_from_file, private: key_data, realm: realm, private_type: :ssh_key)
->>>>>>> 467c6867
             end
           end
         end
@@ -317,11 +305,7 @@
 
       if @username.present?
         each_key do |key_data|
-<<<<<<< HEAD
-          yield Metasploit::Framework::Credential.new(public: @username, private: key_data, realm: realm)
-=======
           yield Metasploit::Framework::Credential.new(public: @username, private: key_data, realm: realm, private_type: :ssh_key)
->>>>>>> 467c6867
         end
       end
     end
