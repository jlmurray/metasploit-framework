--- conflicted
+++ resolved
@@ -300,11 +300,7 @@
   def tls_postgres
     # postgresql TLS - works with all modern pgsql versions - 8.0 - 9.3
     # http://www.postgresql.org/docs/9.3/static/protocol-message-formats.html
-<<<<<<< HEAD
-    sock.get_once
-=======
     get_data
->>>>>>> f7d8a5e3
     # the postgres SSLRequest packet is a int32(8) followed by a int16(1234),
     # int16(5679) in network format
     psql_sslrequest = [8].pack('N')
