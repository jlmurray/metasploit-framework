--- conflicted
+++ resolved
@@ -120,17 +120,10 @@
     register_options(
       [
         Opt::RPORT(443),
-<<<<<<< HEAD
         OptEnum.new('STARTTLS', [true, 'Protocol to use with STARTTLS, None to avoid STARTTLS ', 'None', [ 'None', 'SMTP', 'IMAP', 'JABBER', 'POP3', 'FTP' ]]),
         OptEnum.new('TLSVERSION', [true, 'TLS version to use', '1.0', ['1.0', '1.1', '1.2']]),
         OptBool.new('STOREDUMP', [true, "Store leaked memory in a file", false]),
-        OptString.new('PATTERN_FILTER', [false, "Pattern to filter leaked memory before storing", ""])
-=======
-        OptEnum.new('STARTTLS', [true, 'Protocol to use with STARTTLS, None to avoid STARTTLS ', 'None', [ 'None', 'SMTP', 'IMAP', 'JABBER', 'POP3' ]]),
-        OptEnum.new('TLSVERSION', [true, 'TLS version to use', '1.0', ['1.0', '1.1', '1.2']]),
-        OptBool.new('STOREDUMP', [true, "Store leaked memory in a file", false]),
         OptRegexp.new('PATTERN_FILTER', [false, "Pattern to filter leaked memory before storing", nil])
->>>>>>> eb0e35bf
       ], self.class)
 
     register_advanced_options(
@@ -303,11 +296,7 @@
       })
       if datastore['STOREDUMP']
         pattern = datastore['PATTERN_FILTER']
-<<<<<<< HEAD
-        if !pattern.empty?
-=======
         if !pattern.nil?
->>>>>>> eb0e35bf
           match_data = heartbeat_data.scan(/#{pattern}/).join('')
         else
           match_data = heartbeat_data
