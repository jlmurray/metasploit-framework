# -*- coding: binary -*-
require 'open3'
require 'fileutils'
require 'rex/proto/ntlm/crypt'



module Msf

###
#
# This module provides methods for working with John the Ripper
#
###
module Auxiliary::JohnTheRipper
  include Msf::Auxiliary::Report

  #
  # Initializes an instance of an auxiliary module that calls out to John the Ripper (jtr)
  #

  def initialize(info = {})
    super

    register_options(
      [
        OptPath.new('JOHN_BASE', [false, 'The directory containing John the Ripper (src, run, doc)']),
        OptPath.new('JOHN_PATH', [false, 'The absolute path to the John the Ripper executable']),
        OptPath.new('Wordlist', [false, 'The path to an optional Wordlist']),
        OptBool.new('Munge',[false, 'Munge the Wordlist (Slower)', false])
      ], Msf::Auxiliary::JohnTheRipper
    )

    @run_path  = nil
    @john_path = ::File.join(Msf::Config.data_directory, "john")

    autodetect_platform
  end

  # @return [String] the run path instance variable if the platform is detectable, nil otherwise.
  def autodetect_platform
<<<<<<< HEAD
    cpuinfo_base = ::File.join(Msf::Config.data_directory, "cpuinfo")
=======
>>>>>>> 9b96351b
    return @run_path if @run_path
    cpuinfo_base = ::File.join(Msf::Config.data_directory, "cpuinfo")
    if File.directory?(cpuinfo_base)
      data = nil

      case ::RUBY_PLATFORM
      when /mingw|cygwin|mswin/
        fname = "#{cpuinfo_base}/cpuinfo.exe"
        if File.exists?(fname) and File.executable?(fname)
          data = %x{"#{fname}"} rescue nil
        end
        case data
        when /sse2/
          @run_path ||= "run.win32.sse2/john.exe"
        when /mmx/
          @run_path ||= "run.win32.mmx/john.exe"
        else
          @run_path ||= "run.win32.any/john.exe"
        end
      when /x86_64-linux/
        fname = "#{cpuinfo_base}/cpuinfo.ia64.bin"
        if File.exists? fname
          ::FileUtils.chmod(0755, fname) rescue nil
          data = %x{"#{fname}"} rescue nil
        end
        case data
        when /mmx/
          @run_path ||= "run.linux.x64.mmx/john"
        else
          @run_path ||= "run.linux.x86.any/john"
        end
      when /i[\d]86-linux/
        fname = "#{cpuinfo_base}/cpuinfo.ia32.bin"
        if File.exists? fname
          ::FileUtils.chmod(0755, fname) rescue nil
          data = %x{"#{fname}"} rescue nil
        end
        case data
        when /sse2/
          @run_path ||= "run.linux.x86.sse2/john"
        when /mmx/
          @run_path ||= "run.linux.x86.mmx/john"
        else
          @run_path ||= "run.linux.x86.any/john"
        end
      end
    end

    return @run_path
  end

  def john_session_id
    @session_id ||= ::Rex::Text.rand_text_alphanumeric(8)
  end

  def john_pot_file
    ::File.join( ::Msf::Config.config_directory, "john.pot" )
  end

  def john_cracked_passwords
    ret = {}
    return ret if not ::File.exist?(john_pot_file)
    ::File.open(john_pot_file, "rb") do |fd|
      fd.each_line do |line|
        hash,clear = line.sub(/\r?\n$/, '').split(",", 2)
        ret[hash] = clear
      end
    end
    ret
  end

  def john_show_passwords(hfile, format=nil)
    res = {:cracked => 0, :uncracked => 0, :users => {} }

    john_command = john_binary_path

    if john_command.nil?
      print_error("John the Ripper executable not found")
      return res
    end

    pot  = john_pot_file
    conf = ::File.join(john_base_path, "confs", "john.conf")

    cmd = [ john_command,  "--show", "--conf=#{conf}", "--pot=#{pot}", hfile]

    if format
      cmd << "--format=" + format
    end

    if RUBY_VERSION =~ /^1\.8\./
      cmd = cmd.join(" ")
    end

    ::IO.popen(cmd, "rb") do |fd|
      fd.each_line do |line|
        print_status(line)
        if line =~ /(\d+) password hash(es)* cracked, (\d+) left/m
          res[:cracked]   = $1.to_i
          res[:uncracked] = $2.to_i
        end

        bits = line.split(':')
        next if not bits[2]
        if (format== 'lm' or format == 'nt')
          res[ :users ][ bits[0] ] = bits[1]
        else
          bits.last.chomp!
          res[ :users ][ bits[0] ] = bits.drop(1)
        end

      end
    end
    res
  end

  def john_unshadow(passwd_file,shadow_file)

    retval=""

    john_command = john_binary_path

    if john_command.nil?
      print_error("John the Ripper executable not found")
      return nil
    end

    if File.exists?(passwd_file)
      unless File.readable?(passwd_file)
        print_error("We do not have permission to read #{passwd_file}")
        return nil
      end
    else
      print_error("File does not exist: #{passwd_file}")
      return nil
    end

    if File.exists?(shadow_file)
      unless File.readable?(shadow_file)
        print_error("We do not have permission to read #{shadow_file}")
        return nil
      end
    else
      print_error("File does not exist: #{shadow_file}")
      return nil
    end


    cmd = [ john_command.gsub(/john$/, "unshadow"), passwd_file , shadow_file ]

    if RUBY_VERSION =~ /^1\.8\./
      cmd = cmd.join(" ")
    end
    ::IO.popen(cmd, "rb") do |fd|
      fd.each_line do |line|
        retval << line
      end
    end
    return retval
  end

  def john_wordlist_path
    ::File.join(john_base_path, "wordlists", "password.lst")
  end

  def john_binary_path
    path = nil
    if datastore['JOHN_PATH'] and ::File.file?(datastore['JOHN_PATH'])
      path = datastore['JOHN_PATH']
      ::FileUtils.chmod(0755, path) rescue nil
    end

    if not @run_path
      if ::RUBY_PLATFORM =~ /mingw|cygwin|mswin/
        ::File.join(john_base_path, "john.exe")
      else
        path = ::File.join(john_base_path, "john")
        ::FileUtils.chmod(0755, path) rescue nil
      end
    else
      path = ::File.join(john_base_path, @run_path)
      ::FileUtils.chmod(0755, path) rescue nil
    end

    if path and ::File.exists?(path)
      return path
    end

    path = Rex::FileUtils.find_full_path("john") ||
      Rex::FileUtils.find_full_path("john.exe")
  end

  def john_base_path
    if datastore['JOHN_BASE'] and ::File.directory?(datastore['JOHN_BASE'])
      return datastore['JOHN_BASE']
    end
    if datastore['JOHN_PATH'] and ::File.file?(datastore['JOHN_PATH'])
      return ::File.dirname( datastore['JOHN_PATH'] )
    end
    @john_path
  end

  def john_expand_word(str)
    res = [str]
    str.split(/\W+/) {|w| res << w }
    res.uniq
  end

  def john_lm_upper_to_ntlm(pwd, hash)
    pwd  = pwd.upcase
    hash = hash.upcase
    Rex::Text.permute_case(pwd).each do |str|
      if hash == Rex::Proto::NTLM::Crypt.ntlm_hash(str).unpack("H*")[0].upcase
        return str
      end
    end
    nil
  end


  def john_crack(hfile, opts={})

    res = {:cracked => 0, :uncracked => 0, :users => {} }

    john_command = john_binary_path

    if john_command.nil?
      print_error("John the Ripper executable not found")
      return nil
    end

    # Don't bother making a log file, we'd just have to rm it when we're
    # done anyway.
    cmd = [ john_command,  "--session=" + john_session_id, "--nolog"]

    if opts[:conf]
      cmd << ( "--conf=" + opts[:conf] )
    else
      cmd << ( "--conf=" + ::File.join(john_base_path, "confs", "john.conf") )
    end

    if opts[:pot]
      cmd << ( "--pot=" + opts[:pot] )
    else
      cmd << ( "--pot=" + john_pot_file )
    end

    if opts[:format]
      cmd << ( "--format=" + opts[:format] )
    end

    if opts[:wordlist]
      cmd << ( "--wordlist=" + opts[:wordlist] )
    end

    if opts[:incremental]
      cmd << ( "--incremental=" + opts[:incremental] )
    end

    if opts[:single]
      cmd << ( "--single=" + opts[:single] )
    end

    if opts[:rules]
      cmd << ( "--rules=" + opts[:rules] )
    end

    cmd << hfile

    if RUBY_VERSION =~ /^1\.8\./
      cmd = cmd.join(" ")
    end

    ::IO.popen(cmd, "rb") do |fd|
      fd.each_line do |line|
        print_status("Output: #{line.strip}")
      end
    end

    res
  end

  def build_seed

    seed = []
    #Seed the wordlist with Database , Table, and Instance Names

    count = 0
    schemas = myworkspace.notes.where('ntype like ?', '%.schema%')
    unless schemas.nil? or schemas.empty?
      schemas.each do |anote|
        seed << anote.data['DBName']
        count += 1
        anote.data['Tables'].each do |table|
          seed << table['TableName']
          count += 1
          table['Columns'].each do |column|
            seed << column['ColumnName']
            count += 1
          end
        end
      end
    end
    print_status "Seeding wordlist with DB schema info... #{count} words added"
    count = 0

    instances = myworkspace.notes.find(:all, :conditions => ['ntype=?', 'mssql.instancename'])
    unless instances.nil? or instances.empty?
      instances.each do |anote|
        seed << anote.data['InstanceName']
        count += 1
      end
    end
    print_status "Seeding with MSSQL Instance Names....#{count} words added"
    count = 0

    # Seed the wordlist with usernames, passwords, and hostnames

    myworkspace.hosts.find(:all).each do |o|
      if o.name
        seed << john_expand_word( o.name )
        count += 1
      end
    end
    print_status "Seeding with hostnames....#{count} words added"
    count = 0


    myworkspace.creds.each do |o|
      if o.user
        seed << john_expand_word( o.user )
        count +=1
      end
      if (o.pass and o.ptype !~ /hash/)
        seed << john_expand_word( o.pass )
        count += 1
      end
    end
    print_status "Seeding with found credentials....#{count} words added"
    count = 0

    # Grab any known passwords out of the john.pot file
    john_cracked_passwords.values do |v|
      seed << v
      count += 1
    end
    print_status "Seeding with cracked passwords from John....#{count} words added"
    count = 0

    #Grab the default John Wordlist
    john = File.open(john_wordlist_path, "rb")
    john.each_line do |line|
      seed << line.chomp
      count += 1
    end
    print_status "Seeding with default John wordlist...#{count} words added"
    count = 0

    if datastore['Wordlist']
      wordlist= File.open(datastore['Wordlist'], "rb")
      wordlist.each_line do |line|
        seed << line.chomp
        count ==1
      end
      print_status "Seeding from user supplied wordlist...#{count} words added"
    end



    unless seed.empty?
      seed.flatten!
      seed.uniq!
      if datastore['Munge']
        mungedseed=[]
        seed.each do |word|
          munged = word.gsub(/[sS]/, "$").gsub(/[aA]/,"@").gsub(/[oO]/,"0")
          mungedseed << munged
          munged.gsub!(/[eE]/, "3")
          munged.gsub!(/[tT]/, "7")
          mungedseed << munged
        end
        print_status "Adding #{mungedseed.count} words from munging..."
        seed << mungedseed
        seed.flatten!
        seed.uniq!
      end
    end
    print_status "De-duping the wordlist...."

    print_status("Wordlist Seeded with #{seed.length} words")

    return seed

  end
end
end<|MERGE_RESOLUTION|>--- conflicted
+++ resolved
@@ -39,10 +39,6 @@
 
   # @return [String] the run path instance variable if the platform is detectable, nil otherwise.
   def autodetect_platform
-<<<<<<< HEAD
-    cpuinfo_base = ::File.join(Msf::Config.data_directory, "cpuinfo")
-=======
->>>>>>> 9b96351b
     return @run_path if @run_path
     cpuinfo_base = ::File.join(Msf::Config.data_directory, "cpuinfo")
     if File.directory?(cpuinfo_base)
