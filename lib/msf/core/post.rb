# -*- coding: binary -*-

require 'msf/core/post_mixin'

module Msf

#
# A Post-exploitation module
#
#
class Post < Msf::Module
<<<<<<< HEAD
  include PostMixin

  def setup; end

  def type
    MODULE_POST
  end

  def self.type
    MODULE_POST
  end

  #
  # Create an anonymous module not tied to a file.  Only useful for IRB.
  #
  def self.create(session)
    mod = new
    mod.instance_variable_set(:@session, session)
    # Have to override inspect because for whatever reason, +type+ is coming
    # from the wrong scope and i can't figure out how to fix it.
    mod.instance_eval do
      def inspect
        "#<Msf::Post anonymous>"
      end
    end
    mod.class.refname = "anonymous"

    mod
  end
=======
	include PostMixin

	def setup
		super
	end

	def type
		MODULE_POST
	end

	def self.type
		MODULE_POST
	end

	#
	# Create an anonymous module not tied to a file.  Only useful for IRB.
	#
	def self.create(session)
		mod = new
		mod.instance_variable_set(:@session, session)
		# Have to override inspect because for whatever reason, +type+ is coming
		# from the wrong scope and i can't figure out how to fix it.
		mod.instance_eval do
			def inspect
				"#<Msf::Post anonymous>"
			end
		end
		mod.class.refname = "anonymous"

		mod
	end
>>>>>>> ab58e2db
end

end
<|MERGE_RESOLUTION|>--- conflicted
+++ resolved
@@ -9,10 +9,11 @@
 #
 #
 class Post < Msf::Module
-<<<<<<< HEAD
   include PostMixin
 
-  def setup; end
+  def setup
+    super
+  end
 
   def type
     MODULE_POST
@@ -39,39 +40,6 @@
 
     mod
   end
-=======
-	include PostMixin
-
-	def setup
-		super
-	end
-
-	def type
-		MODULE_POST
-	end
-
-	def self.type
-		MODULE_POST
-	end
-
-	#
-	# Create an anonymous module not tied to a file.  Only useful for IRB.
-	#
-	def self.create(session)
-		mod = new
-		mod.instance_variable_set(:@session, session)
-		# Have to override inspect because for whatever reason, +type+ is coming
-		# from the wrong scope and i can't figure out how to fix it.
-		mod.instance_eval do
-			def inspect
-				"#<Msf::Post anonymous>"
-			end
-		end
-		mod.class.refname = "anonymous"
-
-		mod
-	end
->>>>>>> ab58e2db
 end
 
 end
