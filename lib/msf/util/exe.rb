--- conflicted
+++ resolved
@@ -612,14 +612,16 @@
 		return pe
 	end
 
-	def self.to_win32pe_msi(framework, pe, opts={})
+	def self.to_win32pe_msi(framework, code, opts={})
 		opts[:msi_template] ||= "template_x86_windows.msi"
-		return replace_msi_buffer(pe, opts)
-	end
-
-	def self.to_win64pe_msi(framework, pe, opts={})
+		exe = to_win32pe(framework, code, opts)
+		return replace_msi_buffer(exe, opts)
+	end
+
+	def self.to_win64pe_msi(framework, code, opts={})
 		opts[:msi_template] ||= "template_x64_windows.msi"
-		return replace_msi_buffer(pe, opts)
+		exe = to_win64pe(framework, code, opts)
+		return replace_msi_buffer(exe, opts)
 	end
 
 	def self.replace_msi_buffer(pe, opts)
@@ -2088,15 +2090,11 @@
 				end
 
 		when 'msi'
-			if (not arch or (arch.index(ARCH_X86)))
-				exe = Msf::Util::EXE.to_win32pe(framework, code, exeopts)
-				output = Msf::Util::EXE.to_win32pe_msi(framework, exe, exeopts)
-			end
-
-			if(arch and (arch.index( ARCH_X86_64 ) or arch.index( ARCH_X64 )))
-				exe =  Msf::Util::EXE.to_win64pe(framework, code, exeopts)
-				output = Msf::Util::EXE.to_win64pe_msi(framework, exe, exeopts)
-			end
+			output = case arch
+				         when ARCH_X86,nil then Msf::Util::EXE.to_win32pe_msi(framework, code, exeopts)
+				         when ARCH_X86_64  then Msf::Util::EXE.to_win64pe_msi(framework, code, exeopts)
+				         when ARCH_X64     then Msf::Util::EXE.to_win64pe_msi(framework, code, exeopts)
+			         end
 
 		when 'elf'
 			if (not plat or (plat.index(Msf::Module::Platform::Linux)))
@@ -2159,14 +2157,10 @@
 	end
 
 	def self.to_executable_fmt_formats
-<<<<<<< HEAD
-		['dll','exe','exe-small','msi','elf','macho','vba','vba-exe','vbs','loop-vbs','asp','aspx','war','psh','psh-net']
-=======
 		[
 			'dll','exe','exe-service','exe-small','exe-only','elf','macho','vba','vba-exe',
-			'vbs','loop-vbs','asp','aspx','war','psh','psh-net'
+			'vbs','loop-vbs','asp','aspx','war','psh','psh-net','msi'
 		]
->>>>>>> 355c311f
 	end
 
 	#
