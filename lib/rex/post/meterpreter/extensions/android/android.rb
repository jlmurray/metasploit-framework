--- conflicted
+++ resolved
@@ -71,7 +71,7 @@
     response = client.send_request(request)
     response.get_tlv(TLV_TYPE_SHUTDOWN_OK).value
   end
-  
+
   def set_audio_mode(n)
     request = Packet.create_request('set_audio_mode')
     request.add_tlv(TLV_TYPE_AUDIO_MODE, n)
@@ -248,7 +248,6 @@
     response.get_tlv(TLV_TYPE_CHECK_ROOT_BOOL).value
   end
 
-<<<<<<< HEAD
   def activity_start(uri)
     request = Packet.create_request('activity_start')
     request.add_tlv(TLV_TYPE_URI_STRING, uri)
@@ -258,12 +257,12 @@
     else
       return response.get_tlv(TLV_TYPE_ACTIVITY_START_ERROR).value
     end
-=======
+  end
+
   def set_wallpaper(data)
     request = Packet.create_request('set_wallpaper')
     request.add_tlv(TLV_TYPE_WALLPAPER_DATA, data)
     response = client.send_request(request)
->>>>>>> 86845222
   end
 
   def send_sms(dest, body, dr)
