--- conflicted
+++ resolved
@@ -41,7 +41,6 @@
   def initialize(client)
     super(client, 'stdapi')
 
-<<<<<<< HEAD
 		# Alias the following things on the client object so that they
 		# can be directly referenced
 		client.register_extension_aliases(
@@ -87,52 +86,6 @@
 					'name' => 'ui',
 					'ext'  => UI.new(client)
 				}
-=======
-    # Alias the following things on the client object so that they
-    # can be directly referenced
-    client.register_extension_aliases(
-      [
-        {
-          'name' => 'fs',
-          'ext'  => ObjectAliases.new(
-            {
-              'dir'      => self.dir,
-              'file'     => self.file,
-              'filestat' => self.filestat
-            })
-        },
-        {
-          'name' => 'sys',
-          'ext'  => ObjectAliases.new(
-            {
-              'config'   => Sys::Config.new(client),
-              'process'  => self.process,
-              'registry' => self.registry,
-              'eventlog' => self.eventlog,
-              'power'    => self.power
-            })
-        },
-        {
-          'name' => 'net',
-          'ext'  => ObjectAliases.new(
-            {
-              'config'   => Rex::Post::Meterpreter::Extensions::Stdapi::Net::Config.new(client),
-              'socket'   => Rex::Post::Meterpreter::Extensions::Stdapi::Net::Socket.new(client)
-            })
-        },
-        {
-          'name' => 'railgun',
-          'ext'  => Rex::Post::Meterpreter::Extensions::Stdapi::Railgun::Railgun.new(client)
-        },
-        {
-          'name' => 'webcam',
-          'ext'  => Rex::Post::Meterpreter::Extensions::Stdapi::Webcam::Webcam.new(client)
-        },
-        {
-          'name' => 'ui',
-          'ext'  => UI.new(client)
-        }
->>>>>>> 8566c1da
 
       ])
   end
