--- conflicted
+++ resolved
@@ -103,11 +103,7 @@
     if channel_id.nil?
       raise Exception, "We did not get a channel back!"
     end
-<<<<<<< HEAD
-    channel = Rex::Post::Meterpreter::Channels::Pool.new(client, channel_id, "priv_ntds", CHANNEL_FLAG_SYNCHRONOUS)
-=======
     Rex::Post::Meterpreter::Channels::Pool.new(client, channel_id, "priv_ntds", CHANNEL_FLAG_SYNCHRONOUS)
->>>>>>> f3effe5f
   end
 
   #
