# -*- coding: binary -*-
require 'set'
require 'rex/post/meterpreter'
require 'rex/parser/arguments'

module Rex
module Post
module Meterpreter
module Ui

###
#
# Core meterpreter client commands that provide only the required set of
# commands for having a functional meterpreter client<->server instance.
#
###
class Console::CommandDispatcher::Core

  include Console::CommandDispatcher

  #
  # Initializes an instance of the core command set using the supplied shell
  # for interactivity.
  #
  def initialize(shell)
    super

    self.extensions = []
    self.bgjobs     = []
    self.bgjob_id   = 0
  end

  @@load_opts = Rex::Parser::Arguments.new(
    "-l" => [ false, "List all available extensions" ],
    "-h" => [ false, "Help menu."                    ])

  #
  # List of supported commands.
  #
  def commands
    c = {
      "?"          => "Help menu",
      "background" => "Backgrounds the current session",
      "close"      => "Closes a channel",
      "channel"    => "Displays information about active channels",
      "exit"       => "Terminate the meterpreter session",
      "help"       => "Help menu",
      "interact"   => "Interacts with a channel",
      "irb"        => "Drop into irb scripting mode",
      "use"        => "Deprecated alias for 'load'",
      "load"       => "Load one or more meterpreter extensions",
      "machine_id" => "Get the MSF ID of the machine attached to the session",
      "quit"       => "Terminate the meterpreter session",
      "resource"   => "Run the commands stored in a file",
      "uuid"       => "Get the UUID for the current session",
      "read"       => "Reads data from a channel",
      "run"        => "Executes a meterpreter script or Post module",
      "bgrun"      => "Executes a meterpreter script as a background thread",
      "bgkill"     => "Kills a background meterpreter script",
      "get_timeouts" => "Get the current session timeout values",
      "set_timeouts" => "Set the current session timeout values",
      "bglist"     => "Lists running background scripts",
      "write"      => "Writes data to a channel",
      "enable_unicode_encoding"  => "Enables encoding of unicode strings",
      "disable_unicode_encoding" => "Disables encoding of unicode strings"
    }

    if client.passive_service
      c["detach"] = "Detach the meterpreter session (for http/https)"
    end

    # Currently we have some windows-specific core commands`
    if client.platform =~ /win/
      # only support the SSL switching for HTTPS
      if client.passive_service && client.sock.type? == 'tcp-ssl'
        c["ssl_verify"] = "Modify the SSL certificate verification setting"
      end
    end

    if client.platform =~ /win/ || client.platform =~ /linux/
      # Migration only supported on windows and linux
      c["migrate"] = "Migrate the server to another process"
    end

<<<<<<< HEAD
    if client.platform =~ /win/ || client.platform =~ /linux/ || client.platform =~ /java/
=======
    if client.platform =~ /win/ || client.platform =~ /linux/ || client.platform =~ /python/
>>>>>>> 6ab7c314
      # Yet to implement transport hopping for other meterpreters.
      c["transport"] = "Change the current transport mechanism"

      # sleep functionality relies on the transport features, so only
      # wire that in with the transport stuff.
      c["sleep"] = "Force Meterpreter to go quiet, then re-establish session."
    end

    if (msf_loaded?)
      c["info"] = "Displays information about a Post module"
    end

    c
  end

  #
  # Core baby.
  #
  def name
    "Core"
  end

  def cmd_background_help
    print_line "Usage: background"
    print_line
    print_line "Stop interacting with this session and return to the parent prompt"
    print_line
  end

  def cmd_background
    print_status "Backgrounding session #{client.name}..."
    client.interacting = false
  end

  #
  # Displays information about active channels
  #
  @@channel_opts = Rex::Parser::Arguments.new(
    "-c" => [ true,  "Close the given channel." ],
    "-k" => [ true,  "Close the given channel." ],
    "-i" => [ true,  "Interact with the given channel." ],
    "-l" => [ false, "List active channels." ],
    "-r" => [ true,  "Read from the given channel." ],
    "-w" => [ true,  "Write to the given channel." ],
    "-h" => [ false, "Help menu." ])

  def cmd_channel_help
    print_line "Usage: channel [options]"
    print_line
    print_line "Displays information about active channels."
    print_line @@channel_opts.usage
  end

  #
  # Performs operations on the supplied channel.
  #
  def cmd_channel(*args)
    if args.empty? or args.include?("-h") or args.include?("--help")
      cmd_channel_help
      return
    end

    mode = nil
    chan = nil

    # Parse options
    @@channel_opts.parse(args) { |opt, idx, val|
      case opt
      when "-l"
        mode = :list
      when "-c", "-k"
        mode = :close
        chan = val
      when "-i"
        mode = :interact
        chan = val
      when "-r"
        mode = :read
        chan = val
      when "-w"
        mode = :write
        chan = val
      end
      if @@channel_opts.arg_required?(opt)
        unless chan
          print_error("Channel ID required")
          return
        end
      end
    }

    case mode
    when :list
      tbl = Rex::Ui::Text::Table.new(
        'Indent'  => 4,
        'Columns' =>
          [
            'Id',
            'Class',
            'Type'
          ])
      items = 0

      client.channels.each_pair { |cid, channel|
        tbl << [ cid, channel.class.cls, channel.type ]
        items += 1
      }

      if (items == 0)
        print_line("No active channels.")
      else
        print("\n" + tbl.to_s + "\n")
      end
    when :close
      cmd_close(chan)
    when :interact
      cmd_interact(chan)
    when :read
      cmd_read(chan)
    when :write
      cmd_write(chan)
    else
      # No mode, no service.
      return true
    end
  end

  def cmd_channel_tabs(str, words)
    case words.length
    when 1
      @@channel_opts.fmt.keys
    when 2
      case words[1]
      when "-k", "-c", "-i", "-r", "-w"
        tab_complete_channels
      else
        []
      end
    else
      []
    end
  end

  def cmd_close_help
    print_line "Usage: close <channel_id>"
    print_line
    print_line "Closes the supplied channel."
    print_line
  end

  #
  # Closes a supplied channel.
  #
  def cmd_close(*args)
    if (args.length == 0)
      cmd_close_help
      return true
    end

    cid     = args[0].to_i
    channel = client.find_channel(cid)

    if (!channel)
      print_error("Invalid channel identifier specified.")
      return true
    else
      channel._close # Issue #410

      print_status("Closed channel #{cid}.")
    end
  end

  def cmd_close_tabs(str, words)
    return [] if words.length > 1

    return tab_complete_channels
  end

  #
  # Terminates the meterpreter session.
  #
  def cmd_exit(*args)
    print_status("Shutting down Meterpreter...")
    client.core.shutdown rescue nil
    client.shutdown_passive_dispatcher
    shell.stop
  end

  alias cmd_quit cmd_exit

  def cmd_detach_help
    print_line "Detach from the victim. Only possible for non-stream sessions (http/https)"
    print_line
    print_line "The victim will continue to attempt to call back to the handler until it"
    print_line "successfully connects (which may happen immediately if you have a handler"
    print_line "running in the background), or reaches its expiration."
    print_line
    print_line "This session may #{client.passive_service ? "" : "NOT"} be detached."
    print_line
  end

  #
  # Disconnects the session
  #
  def cmd_detach(*args)
    client.shutdown_passive_dispatcher
    shell.stop
  end

  def cmd_interact_help
    print_line "Usage: interact <channel_id>"
    print_line
    print_line "Interacts with the supplied channel."
    print_line
  end

  #
  # Interacts with a channel.
  #
  def cmd_interact(*args)
    if (args.length == 0)
      cmd_info_help
      return true
    end

    cid     = args[0].to_i
    channel = client.find_channel(cid)

    if (channel)
      print_line("Interacting with channel #{cid}...\n")

      shell.interact_with_channel(channel)
    else
      print_error("Invalid channel identifier specified.")
    end
  end

  alias cmd_interact_tabs cmd_close_tabs

  #
  # Runs the IRB scripting shell
  #
  def cmd_irb(*args)
    print_status("Starting IRB shell")
    print_status("The 'client' variable holds the meterpreter client\n")

    session = client
    framework = client.framework
    Rex::Ui::Text::IrbShell.new(binding).run
  end

  @@set_timeouts_opts = Rex::Parser::Arguments.new(
    '-c' => [ true,  'Comms timeout (seconds)' ],
    '-x' => [ true,  'Expiration timout (seconds)' ],
    '-t' => [ true,  'Retry total time (seconds)' ],
    '-w' => [ true,  'Retry wait time (seconds)' ],
    '-h' => [ false, 'Help menu' ])

  def cmd_set_timeouts_help
    print_line('Usage: set_timeouts [options]')
    print_line
    print_line('Set the current timeout options.')
    print_line('Any or all of these can be set at once.')
    print_line(@@set_timeouts_opts.usage)
  end

  def cmd_set_timeouts(*args)
    if ( args.length == 0 or args.include?("-h") )
      cmd_set_timeouts_help
      return
    end

    opts = {}

    @@set_timeouts_opts.parse(args) do |opt, idx, val|
      case opt
      when '-c'
        opts[:comm_timeout] = val.to_i if val
      when '-x'
        opts[:session_exp] = val.to_i if val
      when '-t'
        opts[:retry_total] = val.to_i if val
      when '-w'
        opts[:retry_wait] = val.to_i if val
      end
    end

    if opts.keys.length == 0
      print_error("No options set")
    else
      timeouts = client.core.set_transport_timeouts(opts)
      print_timeouts(timeouts)
    end
  end

  def cmd_get_timeouts(*args)
    # Calling set without passing values is the same as
    # getting all the current timeouts
    timeouts = client.core.set_transport_timeouts
    print_timeouts(timeouts)
  end

  def print_timeouts(timeouts)
    if timeouts[:session_exp]
      print_line("Session Expiry  : @ #{(Time.now + timeouts[:session_exp]).strftime('%Y-%m-%d %H:%M:%S')}")
    end
    if timeouts[:comm_timeout]
      print_line("Comm Timeout    : #{timeouts[:comm_timeout]} seconds")
    end
    if timeouts[:retry_total]
      print_line("Retry Total Time: #{timeouts[:retry_total]} seconds")
    end
    if timeouts[:retry_wait]
      print_line("Retry Wait Time : #{timeouts[:retry_wait]} seconds")
    end
  end

  #
  # Get the machine ID of the target
  #
  def cmd_machine_id(*args)
    client.machine_id = client.core.machine_id unless client.machine_id
    print_good("Machine ID: #{client.machine_id}")
  end

  #
  # Get the machine ID of the target
  #
  def cmd_uuid(*args)
    client.payload_uuid = client.core.uuid unless client.payload_uuid
    print_good("UUID: #{client.payload_uuid}")
  end

  #
  # Arguments for ssl verification
  #
  @@ssl_verify_opts = Rex::Parser::Arguments.new(
    '-e' => [ false, 'Enable SSL certificate verification' ],
    '-d' => [ false, 'Disable SSL certificate verification' ],
    '-q' => [ false, 'Query the statis of SSL certificate verification' ],
    '-h' => [ false, 'Help menu' ])

  #
  # Help for ssl verification
  #
  def cmd_ssl_verify_help
    print_line('Usage: ssl_verify [options]')
    print_line
    print_line('Change and query the current setting for SSL verification')
    print_line('Only one of the following options can be used at a time')
    print_line(@@ssl_verify_opts.usage)
  end

  #
  # Handle the SSL verification querying and setting function.
  #
  def cmd_ssl_verify(*args)
    if ( args.length == 0 or args.include?("-h") )
      cmd_ssl_verify_help
      return
    end

    query = false
    enable = false
    disable = false

    settings = 0

    @@ssl_verify_opts.parse(args) do |opt, idx, val|
      case opt
      when '-q'
        query = true
        settings += 1
      when '-e'
        enable = true
        settings += 1
      when '-d'
        disable = true
        settings += 1
      end
    end

    # Make sure only one action has been chosen
    if settings != 1
      cmd_ssl_verify_help
      return
    end

    if query
      hash = client.core.get_ssl_hash_verify
      if hash
        print_good("SSL verification is enabled. SHA1 Hash: #{hash.unpack("H*")[0]}")
      else
        print_good("SSL verification is disabled.")
      end

    elsif enable
      hash = client.core.enable_ssl_hash_verify
      if hash
        print_good("SSL verification has been enabled. SHA1 Hash: #{hash.unpack("H*")[0]}")
      else
        print_error("Failed to enable SSL verification")
      end

    else
      if client.core.disable_ssl_hash_verify
        print_good('SSL verification has been disabled')
      else
        print_error("Failed to disable SSL verification")
      end
    end

  end

  #
  # Display help for the sleep.
  #
  def cmd_sleep_help
    print_line('Usage: sleep <time>')
    print_line
    print_line('  time: Number of seconds to wait (positive integer)')
    print_line
    print_line('  This command tells Meterpreter to go to sleep for the specified')
    print_line('  number of seconds. Sleeping will result in the transport being')
    print_line('  shut down and restarted after the designated timeout.')
  end

  #
  # Handle the sleep command.
  #
  def cmd_sleep(*args)
    if args.length == 0
      cmd_sleep_help
      return
    end

    seconds = args.shift.to_i

    if seconds <= 0
      cmd_sleep_help
      return
    end

    print_status("Telling the target instance to sleep for #{seconds} seconds ...")
    if client.core.transport_sleep(seconds)
      print_good("Target instance has gone to sleep, terminating current session.")
      client.shutdown_passive_dispatcher
      shell.stop
    else
      print_error("Target instance failed to go to sleep.")
    end
  end

  #
  # Arguments for transport switching
  #
  @@transport_opts = Rex::Parser::Arguments.new(
    '-t'  => [ true,  "Transport type: #{Rex::Post::Meterpreter::ClientCore::VALID_TRANSPORTS.keys.join(', ')}" ],
    '-l'  => [ true,  'LHOST parameter (for reverse transports)' ],
    '-p'  => [ true,  'LPORT parameter' ],
    '-u'  => [ true,  'Custom URI for HTTP/S transports (used when removing transports)' ],
    '-ua' => [ true,  'User agent for HTTP/S transports (optional)' ],
    '-ph' => [ true,  'Proxy host for HTTP/S transports (optional)' ],
    '-pp' => [ true,  'Proxy port for HTTP/S transports (optional)' ],
    '-pu' => [ true,  'Proxy username for HTTP/S transports (optional)' ],
    '-ps' => [ true,  'Proxy password for HTTP/S transports (optional)' ],
    '-pt' => [ true,  'Proxy type for HTTP/S transports (optional: http, socks; default: http)' ],
    '-c'  => [ true,  'SSL certificate path for https transport verification (optional)' ],
    '-to' => [ true,  'Comms timeout (seconds) (default: same as current session)' ],
    '-ex' => [ true,  'Expiration timout (seconds) (default: same as current session)' ],
    '-rt' => [ true,  'Retry total time (seconds) (default: same as current session)' ],
    '-rw' => [ true,  'Retry wait time (seconds) (default: same as current session)' ],
    '-v'  => [ false, 'Show the verbose format of the transport list' ],
    '-h'  => [ false, 'Help menu' ])

  #
  # Display help for transport management.
  #
  def cmd_transport_help
    print_line('Usage: transport <list|change|add|next|prev|remove> [options]')
    print_line
    print_line('   list: list the currently active transports.')
    print_line('    add: add a new transport to the transport list.')
    print_line(' change: same as add, but changes directly to the added entry.')
    print_line('   next: jump to the next transport in the list (no options).')
    print_line('   prev: jump to the previous transport in the list (no options).')
    print_line(' remove: remove an existing, non-active transport.')
    print_line(@@transport_opts.usage)
  end

  #
  # Manage transports
  #
  def cmd_transport(*args)
    if ( args.length == 0 or args.include?("-h") )
      cmd_transport_help
      return
    end

    command = args.shift
    unless ['list', 'add', 'change', 'prev', 'next', 'remove'].include?(command)
      cmd_transport_help
      return
    end

    opts = {
      :uuid          => client.payload_uuid,
      :transport     => nil,
      :lhost         => nil,
      :lport         => nil,
      :uri           => nil,
      :ua            => nil,
      :proxy_host    => nil,
      :proxy_port    => nil,
      :proxy_type    => nil,
      :proxy_user    => nil,
      :proxy_pass    => nil,
      :comm_timeout  => nil,
      :session_exp   => nil,
      :retry_total   => nil,
      :retry_wait    => nil,
      :cert          => nil,
      :verbose       => false
    }

    valid = true
    @@transport_opts.parse(args) do |opt, idx, val|
      case opt
      when '-c'
        opts[:cert] = val
      when '-u'
        opts[:uri] = val
      when '-ph'
        opts[:proxy_host] = val
      when '-pp'
        opts[:proxy_port] = val.to_i
      when '-pt'
        opts[:proxy_type] = val
      when '-pu'
        opts[:proxy_user] = val
      when '-ps'
        opts[:proxy_pass] = val
      when '-ua'
        opts[:ua] = val
      when '-to'
        opts[:comm_timeout] = val.to_i if val
      when '-ex'
        opts[:session_exp] = val.to_i if val
      when '-rt'
        opts[:retry_total] = val.to_i if val
      when '-rw'
        opts[:retry_wait] = val.to_i if val
      when '-p'
        opts[:lport] = val.to_i if val
      when '-l'
        opts[:lhost] = val
      when '-v'
        opts[:verbose] = true
      when '-t'
        unless client.core.valid_transport?(val)
          cmd_transport_help
          return
        end
        opts[:transport] = val
      else
        valid = false
      end
    end

    unless valid
      cmd_transport_help
      return
    end

    case command
    when 'list'
      result = client.core.transport_list
      # this will output the session timeout first
      print_timeouts(result)

      columns =[
        'Curr',
        'URL',
        'Comms T/O',
        'Retry Total',
        'Retry Wait'
      ]

      if opts[:verbose]
        columns << 'User Agent'
        columns << 'Proxy Host'
        columns << 'Proxy User'
        columns << 'Proxy Pass'
        columns << 'Cert Hash'
      end

      # next draw up a table of transport entries
      tbl = Rex::Ui::Text::Table.new(
        'SortIndex' => -1,       # disable any sorting
        'Indent'    => 4,
        'Columns'   => columns)

      first = true
      result[:transports].each do |t|
        entry = [ first ? '*' : '', t[:url], t[:comm_timeout],
                  t[:retry_total], t[:retry_wait] ]

        first = false

        if opts[:verbose]
          entry << t[:ua]
          entry << t[:proxy_host]
          entry << t[:proxy_user]
          entry << t[:proxy_pass]
          entry << (t[:cert_hash] || '').unpack("H*")[0]
        end

        tbl << entry
      end

      print("\n" + tbl.to_s + "\n")
    when 'next'
      print_status("Changing to next transport ...")
      if client.core.transport_next
        print_good("Successfully changed to the next transport, killing current session.")
        client.shutdown_passive_dispatcher
        shell.stop
      else
        print_error("Failed to change transport, please check the parameters")
      end
    when 'prev'
      print_status("Changing to previous transport ...")
      if client.core.transport_prev
        print_good("Successfully changed to the previous transport, killing current session.")
        client.shutdown_passive_dispatcher
        shell.stop
      else
        print_error("Failed to change transport, please check the parameters")
      end
    when 'change'
      print_status("Changing to new transport ...")
      if client.core.transport_change(opts)
        print_good("Successfully added #{opts[:transport]} transport, killing current session.")
        client.shutdown_passive_dispatcher
        shell.stop
      else
        print_error("Failed to change transport, please check the parameters")
      end
    when 'add'
      print_status("Adding new transport ...")
      if client.core.transport_add(opts)
        print_good("Successfully added #{opts[:transport]} transport.")
      else
        print_error("Failed to add transport, please check the parameters")
      end
    when 'remove'
      if opts[:transport] && !opts[:transport].end_with?('_tcp') && opts[:uri].nil?
        print_error("HTTP/S transport specified without session URI")
        return
      end

      print_status("Removing transport ...")
      if client.core.transport_remove(opts)
        print_good("Successfully removed #{opts[:transport]} transport.")
      else
        print_error("Failed to remove transport, please check the parameters")
      end
    end
  end

  def cmd_migrate_help
    if client.platform =~ /linux/
      print_line "Usage: migrate <pid> [writable_path]"
    else
      print_line "Usage: migrate <pid>"
    end
    print_line
    print_line "Migrates the server instance to another process."
    print_line "NOTE: Any open channels or other dynamic state will be lost."
    print_line
  end

  #
  # Migrates the server to the supplied process identifier.
  #
  # @param args [Array<String>] Commandline arguments, -h or a pid. On linux
  #   platforms a path for the unix domain socket used for IPC.
  # @return [void]
  def cmd_migrate(*args)
    if ( args.length == 0 or args.include?("-h") )
      cmd_migrate_help
      return true
    end

    pid = args[0].to_i
    if(pid == 0)
      print_error("A process ID must be specified, not a process name")
      return
    end

    if client.platform =~ /linux/
      writable_dir = (args.length >= 2) ? args[1] : nil
    end

    begin
      server = client.sys.process.open
    rescue TimeoutError => e
      elog(e.to_s)
    rescue RequestError => e
      elog(e.to_s)
    end

    service = client.pfservice

    # If we have any open port forwards, we need to close them down
    # otherwise we'll end up with local listeners which aren't connected
    # to valid channels in the migrated meterpreter instance.
    existing_relays = []

    if service
      service.each_tcp_relay do |lhost, lport, rhost, rport, opts|
        next unless opts['MeterpreterRelay']
        if existing_relays.empty?
          print_status("Removing existing TCP relays...")
        end
        if (service.stop_tcp_relay(lport, lhost))
          print_status("Successfully stopped TCP relay on #{lhost || '0.0.0.0'}:#{lport}")
          existing_relays << {
            :lport => lport,
            :opts => opts
          }
        else
          print_error("Failed to stop TCP relay on #{lhost || '0.0.0.0'}:#{lport}")
          next
        end
      end
      unless existing_relays.empty?
        print_status("#{existing_relays.length} TCP relay(s) removed.")
      end
    end

    server ? print_status("Migrating from #{server.pid} to #{pid}...") : print_status("Migrating to #{pid}")

    # Do this thang.
    if client.platform =~ /linux/
      client.core.migrate(pid, writable_dir)
    else
      client.core.migrate(pid)
    end

    print_status("Migration completed successfully.")

    # Update session info (we may have a new username)
    client.update_session_info

    unless existing_relays.empty?
      print_status("Recreating TCP relay(s)...")
      existing_relays.each do |r|
        client.pfservice.start_tcp_relay(r[:lport], r[:opts])
        print_status("Local TCP relay recreated: #{r[:opts]['LocalHost'] || '0.0.0.0'}:#{r[:lport]} <-> #{r[:opts]['PeerHost']}:#{r[:opts]['PeerPort']}")
      end
    end

  end

  def cmd_load_help
    print_line("Usage: load ext1 ext2 ext3 ...")
    print_line
    print_line "Loads a meterpreter extension module or modules."
    print_line @@load_opts.usage
  end

  #
  # Loads one or more meterpreter extensions.
  #
  def cmd_load(*args)
    if (args.length == 0)
      args.unshift("-h")
    end

    @@load_opts.parse(args) { |opt, idx, val|
      case opt
      when "-l"
        exts = SortedSet.new
        msf_path = MetasploitPayloads.msf_meterpreter_dir
        gem_path = MetasploitPayloads.local_meterpreter_dir
        [msf_path, gem_path].each do |path|
          ::Dir.entries(path).each { |f|
            if (::File.file?(::File.join(path, f)) && f =~ /ext_server_(.*)\.#{client.binary_suffix}/ )
              exts.add($1)
            end
          }
        end
        print(exts.to_a.join("\n") + "\n")

        return true
      when "-h"
        cmd_load_help
        return true
      end
    }

    # Load each of the modules
    args.each { |m|
      md = m.downcase

      if (extensions.include?(md))
        print_error("The '#{md}' extension has already been loaded.")
        next
      end

      print("Loading extension #{md}...")

      begin
        # Use the remote side, then load the client-side
        if (client.core.use(md) == true)
          add_extension_client(md)
        end
      rescue
        print_line
        log_error("Failed to load extension: #{$!}")
        next
      end

      print_line("success.")
    }

    return true
  end

  def cmd_load_tabs(str, words)
    tabs = SortedSet.new
    msf_path = MetasploitPayloads.msf_meterpreter_dir
    gem_path = MetasploitPayloads.local_meterpreter_dir
    [msf_path, gem_path].each do |path|
    ::Dir.entries(path).each { |f|
      if (::File.file?(::File.join(path, f)) && f =~ /ext_server_(.*)\.#{client.binary_suffix}/ )
        if (not extensions.include?($1))
          tabs.add($1)
        end
      end
    }
    end
    return tabs.to_a
  end

  def cmd_use(*args)
    #print_error("Warning: The 'use' command is deprecated in favor of 'load'")
    cmd_load(*args)
  end
  alias cmd_use_help cmd_load_help
  alias cmd_use_tabs cmd_load_tabs

  def cmd_read_help
    print_line "Usage: read <channel_id> [length]"
    print_line
    print_line "Reads data from the supplied channel."
    print_line
  end

  #
  # Reads data from a channel.
  #
  def cmd_read(*args)
    if (args.length == 0)
      cmd_read_help
      return true
    end

    cid     = args[0].to_i
    length  = (args.length >= 2) ? args[1].to_i : 16384
    channel = client.find_channel(cid)

    if (!channel)
      print_error("Channel #{cid} is not valid.")
      return true
    end

    data = channel.read(length)

    if (data and data.length)
      print("Read #{data.length} bytes from #{cid}:\n\n#{data}\n")
    else
      print_error("No data was returned.")
    end

    return true
  end

  alias cmd_read_tabs cmd_close_tabs

  def cmd_run_help
    print_line "Usage: run <script> [arguments]"
    print_line
    print_line "Executes a ruby script or Metasploit Post module in the context of the"
    print_line "meterpreter session.  Post modules can take arguments in var=val format."
    print_line "Example: run post/foo/bar BAZ=abcd"
    print_line
  end

  #
  # Executes a script in the context of the meterpreter session.
  #
  def cmd_run(*args)
    if args.length == 0
      cmd_run_help
      return true
    end

    # Get the script name
    begin
      script_name = args.shift
      # First try it as a Post module if we have access to the Metasploit
      # Framework instance.  If we don't, or if no such module exists,
      # fall back to using the scripting interface.
      if (msf_loaded? and mod = client.framework.modules.create(script_name))
        original_mod = mod
        reloaded_mod = client.framework.modules.reload_module(original_mod)

        unless reloaded_mod
          error = client.framework.modules.module_load_error_by_path[original_mod.file_path]
          print_error("Failed to reload module: #{error}")

          return
        end

        opts = (args + [ "SESSION=#{client.sid}" ]).join(',')
        reloaded_mod.run_simple(
          #'RunAsJob' => true,
          'LocalInput'  => shell.input,
          'LocalOutput' => shell.output,
          'OptionStr'   => opts
        )
      else
        # the rest of the arguments get passed in through the binding
        client.execute_script(script_name, args)
      end
    rescue
      print_error("Error in script: #{$!.class} #{$!}")
      elog("Error in script: #{$!.class} #{$!}")
      dlog("Callstack: #{$@.join("\n")}")
    end
  end

  def cmd_run_tabs(str, words)
    tabs = []
    if(not words[1] or not words[1].match(/^\//))
      begin
        if (msf_loaded?)
          tabs += tab_complete_postmods
        end
        [
          ::Msf::Sessions::Meterpreter.script_base,
          ::Msf::Sessions::Meterpreter.user_script_base
        ].each do |dir|
          next if not ::File.exist? dir
          tabs += ::Dir.new(dir).find_all { |e|
            path = dir + ::File::SEPARATOR + e
            ::File.file?(path) and ::File.readable?(path)
          }
        end
      rescue Exception
      end
    end
    return tabs.map { |e| e.sub(/\.rb$/, '') }
  end


  #
  # Executes a script in the context of the meterpreter session in the background
  #
  def cmd_bgrun(*args)
    if args.length == 0
      print_line(
        "Usage: bgrun <script> [arguments]\n\n" +
        "Executes a ruby script in the context of the meterpreter session.")
      return true
    end

    jid = self.bgjob_id
    self.bgjob_id += 1

    # Get the script name
    self.bgjobs[jid] = Rex::ThreadFactory.spawn("MeterpreterBGRun(#{args[0]})-#{jid}", false, jid, args) do |myjid,xargs|
      ::Thread.current[:args] = xargs.dup
      begin
        # the rest of the arguments get passed in through the binding
        client.execute_script(args.shift, args)
      rescue ::Exception
        print_error("Error in script: #{$!.class} #{$!}")
        elog("Error in script: #{$!.class} #{$!}")
        dlog("Callstack: #{$@.join("\n")}")
      end
      self.bgjobs[myjid] = nil
      print_status("Background script with Job ID #{myjid} has completed (#{::Thread.current[:args].inspect})")
    end

    print_status("Executed Meterpreter with Job ID #{jid}")
  end

  #
  # Map this to the normal run command tab completion
  #
  def cmd_bgrun_tabs(*args)
    cmd_run_tabs(*args)
  end

  #
  # Kill a background job
  #
  def cmd_bgkill(*args)
    if args.length == 0
      print_line("Usage: bgkill [id]")
      return
    end

    args.each do |jid|
      jid = jid.to_i
      if self.bgjobs[jid]
        print_status("Killing background job #{jid}...")
        self.bgjobs[jid].kill
        self.bgjobs[jid] = nil
      else
        print_error("Job #{jid} was not running")
      end
    end
  end

  #
  # List background jobs
  #
  def cmd_bglist(*args)
    self.bgjobs.each_index do |jid|
      if self.bgjobs[jid]
        print_status("Job #{jid}: #{self.bgjobs[jid][:args].inspect}")
      end
    end
  end

  def cmd_info_help
    print_line 'Usage: info <module>'
    print_line
    print_line 'Prints information about a post-exploitation module'
    print_line
  end

  #
  # Show info for a given Post module.
  #
  # See also +cmd_info+ in lib/msf/ui/console/command_dispatcher/core.rb
  #
  def cmd_info(*args)
    return unless msf_loaded?

    if args.length != 1 or args.include?("-h")
      cmd_info_help
      return
    end

    module_name = args.shift
    mod = client.framework.modules.create(module_name);

    if mod.nil?
      print_error 'Invalid module: ' << module_name
    end

    if (mod)
      print_line(::Msf::Serializer::ReadableText.dump_module(mod))
      mod_opt = ::Msf::Serializer::ReadableText.dump_options(mod, '   ')
      print_line("\nModule options (#{mod.fullname}):\n\n#{mod_opt}") if (mod_opt and mod_opt.length > 0)
    end
  end

  def cmd_info_tabs(*args)
    return unless msf_loaded?
    tab_complete_postmods
  end

  #
  # Writes data to a channel.
  #
  @@write_opts = Rex::Parser::Arguments.new(
    "-f" => [ true,  "Write the contents of a file on disk" ],
    "-h" => [ false, "Help menu."                           ])

  def cmd_write_help
    print_line "Usage: write [options] channel_id"
    print_line
    print_line "Writes data to the supplied channel."
    print_line @@write_opts.usage
  end

  def cmd_write(*args)
    if (args.length == 0 or args.include?("-h"))
      cmd_write_help
      return
    end

    src_file = nil
    cid      = nil

    @@write_opts.parse(args) { |opt, idx, val|
      case opt
      when "-f"
        src_file = val
      else
        cid = val.to_i
      end
    }

    # Find the channel associated with this cid, assuming the cid is valid.
    if ((!cid) or (!(channel = client.find_channel(cid))))
      print_error("Invalid channel identifier specified.")
      return true
    end

    # If they supplied a source file, read in its contents and write it to
    # the channel
    if (src_file)
      begin
        data = ''

        ::File.open(src_file, 'rb') { |f|
          data = f.read(f.stat.size)
        }

      rescue Errno::ENOENT
        print_error("Invalid source file specified: #{src_file}")
        return true
      end

      if (data and data.length > 0)
        channel.write(data)
        print_status("Wrote #{data.length} bytes to channel #{cid}.")
      else
        print_error("No data to send from file #{src_file}")
        return true
      end
    # Otherwise, read from the input descriptor until we're good to go.
    else
      print("Enter data followed by a '.' on an empty line:\n\n")

      data = ''

      # Keep truckin'
      while (s = shell.input.gets)
        break if (s =~ /^\.\r?\n?$/)
        data += s
      end

      if (!data or data.length == 0)
        print_error("No data to send.")
      else
        channel.write(data)
        print_status("Wrote #{data.length} bytes to channel #{cid}.")
      end
    end

    return true
  end

  def cmd_resource_help
    print_line "Usage: resource <path1> [path2 ...]"
    print_line
    print_line "Run the commands stored in the supplied files."
    print_line
  end

  def cmd_resource(*args)
    if args.empty?
      return false
    end
    args.each do |glob|
      files = ::Dir.glob(::File.expand_path(glob))
      if files.empty?
        print_error("No such file #{glob}")
        next
      end
      files.each do |filename|
        print_status("Reading #{filename}")
        if (not ::File.readable?(filename))
          print_error("Could not read file #{filename}")
          next
        else
          ::File.open(filename, "r").each_line do |line|
            next if line.strip.length < 1
            next if line[0,1] == "#"
            begin
              print_status("Running #{line}")
              client.console.run_single(line)
            rescue ::Exception => e
              print_error("Error Running Command #{line}: #{e.class} #{e}")
            end

          end
        end
      end
    end
  end

  def cmd_resource_tabs(str, words)
    return [] if words.length > 1

    tab_complete_filenames(str, words)
  end

  def cmd_enable_unicode_encoding
    client.encode_unicode = true
    print_status("Unicode encoding is enabled")
  end

  def cmd_disable_unicode_encoding
    client.encode_unicode = false
    print_status("Unicode encoding is disabled")
  end

  @@client_extension_search_paths = [ ::File.join(Rex::Root, "post", "meterpreter", "ui", "console", "command_dispatcher") ]

  def self.add_client_extension_search_path(path)
    @@client_extension_search_paths << path unless @@client_extension_search_paths.include?(path)
  end
  def self.client_extension_search_paths
    @@client_extension_search_paths
  end

protected

  attr_accessor :extensions # :nodoc:
  attr_accessor :bgjobs, :bgjob_id # :nodoc:

  CommDispatcher = Console::CommandDispatcher

  #
  # Loads the client extension specified in mod
  #
  def add_extension_client(mod)
    loaded = false
    klass = nil
    self.class.client_extension_search_paths.each do |path|
      path = ::File.join(path, "#{mod}.rb")
      klass = CommDispatcher.check_hash(path)
      if (klass == nil)
        old   = CommDispatcher.constants
        next unless ::File.exist? path

        if (require(path))
          new  = CommDispatcher.constants
          diff = new - old

          next if (diff.empty?)

          klass = CommDispatcher.const_get(diff[0])

          CommDispatcher.set_hash(path, klass)
          loaded = true
          break
        else
          print_error("Failed to load client script file: #{path}")
          return false
        end
      else
        # the klass is already loaded, from a previous invocation
        loaded = true
        break
      end
    end
    unless loaded
      print_error("Failed to load client portion of #{mod}.")
      return false
    end

    # Enstack the dispatcher
    self.shell.enstack_dispatcher(klass)

    # Insert the module into the list of extensions
    self.extensions << mod
  end

  def tab_complete_postmods
    tabs = client.framework.modules.post.map { |name,klass|
      mod = client.framework.modules.post.create(name)
      if mod and mod.session_compatible?(client)
        mod.fullname.dup
      else
        nil
      end
    }

    # nils confuse readline
    tabs.compact
  end

  def tab_complete_channels
    client.channels.keys.map { |k| k.to_s }
  end

end

end
end
end
end
<|MERGE_RESOLUTION|>--- conflicted
+++ resolved
@@ -82,11 +82,7 @@
       c["migrate"] = "Migrate the server to another process"
     end
 
-<<<<<<< HEAD
-    if client.platform =~ /win/ || client.platform =~ /linux/ || client.platform =~ /java/
-=======
-    if client.platform =~ /win/ || client.platform =~ /linux/ || client.platform =~ /python/
->>>>>>> 6ab7c314
+    if client.platform =~ /win/ || client.platform =~ /linux/ || client.platform =~ /python/ || client.platform =~ /java/
       # Yet to implement transport hopping for other meterpreters.
       c["transport"] = "Change the current transport mechanism"
 
