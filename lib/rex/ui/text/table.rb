# -*- coding: binary -*-
require 'rex/ui'
require 'rex/socket'

module Rex
module Ui
module Text

###
#
# Prints text in a tablized format.  Pretty lame at the moment, but
# whatever.
#
###
class Table

<<<<<<< HEAD
	#
	# Initializes a text table instance using the supplied properties.  The
	# Table class supports the following hash attributes:
	#
	# Header
	#
	#	The string to display as a heading above the table.  If none is
	#	specified, no header will be displayed.
	#
	# HeaderIndent
	#
	# 	The amount of space to indent the header.  The default is zero.
	#
	# Columns
	#
	# 	The array of columns that will exist within the table.
	#
	# Rows
	#
	# 	The array of rows that will exist.
	#
	# Width
	#
	# 	The maximum width of the table in characters.
	#
	# Indent
	#
	# 	The number of characters to indent the table.
	#
	# CellPad
	#
	# 	The number of characters to put between each horizontal cell.
	#
	# Prefix
	#
	# 	The text to prefix before the table.
	#
	# Postfix
	#
	# 	The text to affix to the end of the table.
	#
	# Sortindex
	#
	#	The column to sort the table on, -1 disables sorting.
	#
	def initialize(opts = {})
		self.header   = opts['Header']
		self.headeri  = opts['HeaderIndent'] || 0
		self.columns  = opts['Columns'] || []
		# updated below if we got a "Rows" option
		self.rows     = []

		self.width    = opts['Width']   || 80
		self.indent   = opts['Indent']  || 0
		self.cellpad  = opts['CellPad'] || 2
		self.prefix   = opts['Prefix']  || ''
		self.postfix  = opts['Postfix'] || ''
		self.colprops = []

		self.sort_index  = opts['SortIndex'] || 0

		# Default column properties
		self.columns.length.times { |idx|
			self.colprops[idx] = {}
			self.colprops[idx]['MaxWidth'] = self.columns[idx].length
		}

		# ensure all our internal state gets updated with the given rows by
		# using add_row instead of just adding them to self.rows.  See #3825.
		opts['Rows'].each { |row| add_row(row) } if opts['Rows']

		# Merge in options
		if (opts['ColProps'])
			opts['ColProps'].each_key { |col|
				idx = self.columns.index(col)

				if (idx)
					self.colprops[idx].merge!(opts['ColProps'][col])
				end
			}
		end

	end

	#
	# Converts table contents to a string.
	#
	def to_s
		str  = prefix.dup
		str << header_to_s || ''
		str << columns_to_s || ''
		str << hr_to_s || ''

		sort_rows
		rows.each { |row|
			if (is_hr(row))
				str << hr_to_s
			else
				str << row_to_s(row)
			end
		}

		str << postfix

		return str
	end

	#
	# Converts table contents to a csv
	#
	def to_csv
		str = ''
		str << ( columns.join(",") + "\n" )
		rows.each { |row|
			next if is_hr(row)
			str << ( row.map{|x|
				x = x.to_s

				x.gsub(/[\r\n]/, ' ').gsub(/\s+/, ' ').gsub('"', '""')
			}.map{|x| "\"#{x}\"" }.join(",") + "\n" )
		}
		str
	end

	#
	#
	# Returns the header string.
	#
	def header_to_s # :nodoc:
		if (header)
			pad = " " * headeri

			return pad + header + "\n" + pad + "=" * header.length + "\n\n"
		end

		return ''
	end

	#
	# Prints the contents of the table.
	#
	def print
		puts to_s
	end

	#
	# Adds a row using the supplied fields.
	#
	def <<(fields)
		add_row(fields)
	end

	#
	# Adds a row with the supplied fields.
	#
	def add_row(fields = [])
		if fields.length != self.columns.length
			raise RuntimeError, 'Invalid number of columns!'
		end
		fields.each_with_index { |field, idx|
			if (colprops[idx]['MaxWidth'] < field.to_s.length)
				colprops[idx]['MaxWidth'] = field.to_s.length
			end
		}

		rows << fields
	end

	#
	# Sorts the rows based on the supplied index of sub-arrays
	# If the supplied index is an IPv4 address, handle it differently, but
	# avoid actually resolving domain names.
	#
	def sort_rows(index=sort_index)
		return if index == -1
		return unless rows
		rows.sort! do |a,b|
			if a[index].nil?
				-1
			elsif b[index].nil?
				1
			elsif Rex::Socket.dotted_ip?(a[index]) and Rex::Socket.dotted_ip?(b[index])
				Rex::Socket::addr_atoi(a[index]) <=> Rex::Socket::addr_atoi(b[index])
			elsif a[index] =~ /^[0-9]+$/ and b[index] =~ /^[0-9]+$/
				a[index].to_i <=> b[index].to_i
			else
				a[index] <=> b[index] # assumes otherwise comparable.
			end
		end
	end

	#
	# Adds a horizontal line.
	#
	def add_hr
		rows << '__hr__'
	end

        #
        # Returns new sub-table with headers and rows maching column names submitted
        #
        def [](*colnames)
                tbl = self.class.new('Indent' => self.indent,'Header' => self.header,'Columns' => colnames)
                idx = []
                colnames.each do |colname|
                        idx << self.columns.index(colname)
                end
                self.rows.each do |oldrow|
                        newrow = []
                        idx.map {|i| newrow << oldrow[i]}
                        tbl << newrow
                end
                return tbl
        end


	alias p print

	attr_accessor :header, :headeri # :nodoc:
	attr_accessor :columns, :rows, :colprops # :nodoc:
	attr_accessor :width, :indent, :cellpad # :nodoc:
	attr_accessor :prefix, :postfix # :nodoc:
	attr_accessor :sort_index # :nodoc:
=======
  #
  # Initializes a text table instance using the supplied properties.  The
  # Table class supports the following hash attributes:
  #
  # Header
  #
  #	The string to display as a heading above the table.  If none is
  #	specified, no header will be displayed.
  #
  # HeaderIndent
  #
  # 	The amount of space to indent the header.  The default is zero.
  #
  # Columns
  #
  # 	The array of columns that will exist within the table.
  #
  # Rows
  #
  # 	The array of rows that will exist.
  #
  # Width
  #
  # 	The maximum width of the table in characters.
  #
  # Indent
  #
  # 	The number of characters to indent the table.
  #
  # CellPad
  #
  # 	The number of characters to put between each horizontal cell.
  #
  # Prefix
  #
  # 	The text to prefix before the table.
  #
  # Postfix
  #
  # 	The text to affix to the end of the table.
  #
  # Sortindex
  #
  #	The column to sort the table on, -1 disables sorting.
  #
  def initialize(opts = {})
    self.header   = opts['Header']
    self.headeri  = opts['HeaderIndent'] || 0
    self.columns  = opts['Columns'] || []
    # updated below if we got a "Rows" option
    self.rows     = []

    self.width    = opts['Width']   || 80
    self.indent   = opts['Indent']  || 0
    self.cellpad  = opts['CellPad'] || 2
    self.prefix   = opts['Prefix']  || ''
    self.postfix  = opts['Postfix'] || ''
    self.colprops = []

    self.sort_index  = opts['SortIndex'] || 0

    # Default column properties
    self.columns.length.times { |idx|
      self.colprops[idx] = {}
      self.colprops[idx]['MaxWidth'] = self.columns[idx].length
    }

    # ensure all our internal state gets updated with the given rows by
    # using add_row instead of just adding them to self.rows.  See #3825.
    opts['Rows'].each { |row| add_row(row) } if opts['Rows']

    # Merge in options
    if (opts['ColProps'])
      opts['ColProps'].each_key { |col|
        idx = self.columns.index(col)

        if (idx)
          self.colprops[idx].merge!(opts['ColProps'][col])
        end
      }
    end

  end

  #
  # Converts table contents to a string.
  #
  def to_s
    str  = prefix.dup
    str << header_to_s || ''
    str << columns_to_s || ''
    str << hr_to_s || ''

    sort_rows
    rows.each { |row|
      if (is_hr(row))
        str << hr_to_s
      else
        str << row_to_s(row)
      end
    }

    str << postfix

    return str
  end

  #
  # Converts table contents to a csv
  #
  def to_csv
    str = ''
    str << ( columns.join(",") + "\n" )
    rows.each { |row|
      next if is_hr(row)
      str << ( row.map{|x|
        x = x.to_s

        x.gsub(/[\r\n]/, ' ').gsub(/\s+/, ' ').gsub('"', '""')
      }.map{|x| "\"#{x}\"" }.join(",") + "\n" )
    }
    str
  end

  #
  #
  # Returns the header string.
  #
  def header_to_s # :nodoc:
    if (header)
      pad = " " * headeri

      return pad + header + "\n" + pad + "=" * header.length + "\n\n"
    end

    return ''
  end

  #
  # Prints the contents of the table.
  #
  def print
    puts to_s
  end

  #
  # Adds a row using the supplied fields.
  #
  def <<(fields)
    add_row(fields)
  end

  #
  # Adds a row with the supplied fields.
  #
  def add_row(fields = [])
    if fields.length != self.columns.length
      raise RuntimeError, 'Invalid number of columns!'
    end
    fields.each_with_index { |field, idx|
      if (colprops[idx]['MaxWidth'] < field.to_s.length)
        colprops[idx]['MaxWidth'] = field.to_s.length
      end
    }

    rows << fields
  end

  #
  # Sorts the rows based on the supplied index of sub-arrays
  # If the supplied index is an IPv4 address, handle it differently, but
  # avoid actually resolving domain names.
  #
  def sort_rows(index=sort_index)
    return if index == -1
    return unless rows
    rows.sort! do |a,b|
      if a[index].nil?
        -1
      elsif b[index].nil?
        1
      elsif Rex::Socket.dotted_ip?(a[index]) and Rex::Socket.dotted_ip?(b[index])
        Rex::Socket::addr_atoi(a[index]) <=> Rex::Socket::addr_atoi(b[index])
      elsif a[index] =~ /^[0-9]+$/ and b[index] =~ /^[0-9]+$/
        a[index].to_i <=> b[index].to_i
      else
        a[index] <=> b[index] # assumes otherwise comparable.
      end
    end
  end

  #
  # Adds a horizontal line.
  #
  def add_hr
    rows << '__hr__'
  end

  alias p print

  attr_accessor :header, :headeri # :nodoc:
  attr_accessor :columns, :rows, :colprops # :nodoc:
  attr_accessor :width, :indent, :cellpad # :nodoc:
  attr_accessor :prefix, :postfix # :nodoc:
  attr_accessor :sort_index # :nodoc:
>>>>>>> 8566c1da

protected

  #
  # Defaults cell widths and alignments.
  #
  def defaults # :nodoc:
    self.columns.length.times { |idx|
    }
  end

  #
  # Checks to see if the row is an hr.
  #
  def is_hr(row) # :nodoc:
    return ((row.kind_of?(String)) && (row == '__hr__'))
  end

  #
  # Converts the columns to a string.
  #
  def columns_to_s # :nodoc:
    nameline = ' ' * indent
    barline  = nameline.dup
    last_col = nil
    last_idx = nil
    columns.each_with_index { |col,idx|
      if (last_col)
        nameline << pad(' ', last_col, last_idx)

        remainder = colprops[last_idx]['MaxWidth'] - last_col.length
      if (remainder < 0)
        remainder = 0
      end
        barline << (' ' * (cellpad + remainder))
      end
      nameline << col
      barline << ('-' * col.length)

      last_col = col
      last_idx = idx
    }

    return "#{nameline}\n#{barline}"
  end

  #
  # Converts an hr to a string.
  #
  def hr_to_s # :nodoc:
    return "\n"
  end

  #
  # Converts a row to a string.
  #
  def row_to_s(row) # :nodoc:
    line = ' ' * indent
    last_cell = nil
    last_idx = nil
    row.each_with_index { |cell, idx|
      if (last_cell)
        line << pad(' ', last_cell.to_s, last_idx)
      end
      line << cell.to_s
      # line << pad(' ', cell.to_s, idx)
      last_cell = cell
      last_idx = idx
    }

    return line + "\n"
  end

  #
  # Pads out with the supplied character for the remainder of the space given
  # some text and a column index.
  #
  def pad(chr, buf, colidx, use_cell_pad = true) # :nodoc:
    remainder = colprops[colidx]['MaxWidth'] - buf.length
    val       = chr * remainder;

    if (use_cell_pad)
      val << ' ' * cellpad
    end

    return val
  end


end

end
end
end<|MERGE_RESOLUTION|>--- conflicted
+++ resolved
@@ -14,7 +14,6 @@
 ###
 class Table
 
-<<<<<<< HEAD
 	#
 	# Initializes a text table instance using the supplied properties.  The
 	# Table class supports the following hash attributes:
@@ -238,213 +237,6 @@
 	attr_accessor :width, :indent, :cellpad # :nodoc:
 	attr_accessor :prefix, :postfix # :nodoc:
 	attr_accessor :sort_index # :nodoc:
-=======
-  #
-  # Initializes a text table instance using the supplied properties.  The
-  # Table class supports the following hash attributes:
-  #
-  # Header
-  #
-  #	The string to display as a heading above the table.  If none is
-  #	specified, no header will be displayed.
-  #
-  # HeaderIndent
-  #
-  # 	The amount of space to indent the header.  The default is zero.
-  #
-  # Columns
-  #
-  # 	The array of columns that will exist within the table.
-  #
-  # Rows
-  #
-  # 	The array of rows that will exist.
-  #
-  # Width
-  #
-  # 	The maximum width of the table in characters.
-  #
-  # Indent
-  #
-  # 	The number of characters to indent the table.
-  #
-  # CellPad
-  #
-  # 	The number of characters to put between each horizontal cell.
-  #
-  # Prefix
-  #
-  # 	The text to prefix before the table.
-  #
-  # Postfix
-  #
-  # 	The text to affix to the end of the table.
-  #
-  # Sortindex
-  #
-  #	The column to sort the table on, -1 disables sorting.
-  #
-  def initialize(opts = {})
-    self.header   = opts['Header']
-    self.headeri  = opts['HeaderIndent'] || 0
-    self.columns  = opts['Columns'] || []
-    # updated below if we got a "Rows" option
-    self.rows     = []
-
-    self.width    = opts['Width']   || 80
-    self.indent   = opts['Indent']  || 0
-    self.cellpad  = opts['CellPad'] || 2
-    self.prefix   = opts['Prefix']  || ''
-    self.postfix  = opts['Postfix'] || ''
-    self.colprops = []
-
-    self.sort_index  = opts['SortIndex'] || 0
-
-    # Default column properties
-    self.columns.length.times { |idx|
-      self.colprops[idx] = {}
-      self.colprops[idx]['MaxWidth'] = self.columns[idx].length
-    }
-
-    # ensure all our internal state gets updated with the given rows by
-    # using add_row instead of just adding them to self.rows.  See #3825.
-    opts['Rows'].each { |row| add_row(row) } if opts['Rows']
-
-    # Merge in options
-    if (opts['ColProps'])
-      opts['ColProps'].each_key { |col|
-        idx = self.columns.index(col)
-
-        if (idx)
-          self.colprops[idx].merge!(opts['ColProps'][col])
-        end
-      }
-    end
-
-  end
-
-  #
-  # Converts table contents to a string.
-  #
-  def to_s
-    str  = prefix.dup
-    str << header_to_s || ''
-    str << columns_to_s || ''
-    str << hr_to_s || ''
-
-    sort_rows
-    rows.each { |row|
-      if (is_hr(row))
-        str << hr_to_s
-      else
-        str << row_to_s(row)
-      end
-    }
-
-    str << postfix
-
-    return str
-  end
-
-  #
-  # Converts table contents to a csv
-  #
-  def to_csv
-    str = ''
-    str << ( columns.join(",") + "\n" )
-    rows.each { |row|
-      next if is_hr(row)
-      str << ( row.map{|x|
-        x = x.to_s
-
-        x.gsub(/[\r\n]/, ' ').gsub(/\s+/, ' ').gsub('"', '""')
-      }.map{|x| "\"#{x}\"" }.join(",") + "\n" )
-    }
-    str
-  end
-
-  #
-  #
-  # Returns the header string.
-  #
-  def header_to_s # :nodoc:
-    if (header)
-      pad = " " * headeri
-
-      return pad + header + "\n" + pad + "=" * header.length + "\n\n"
-    end
-
-    return ''
-  end
-
-  #
-  # Prints the contents of the table.
-  #
-  def print
-    puts to_s
-  end
-
-  #
-  # Adds a row using the supplied fields.
-  #
-  def <<(fields)
-    add_row(fields)
-  end
-
-  #
-  # Adds a row with the supplied fields.
-  #
-  def add_row(fields = [])
-    if fields.length != self.columns.length
-      raise RuntimeError, 'Invalid number of columns!'
-    end
-    fields.each_with_index { |field, idx|
-      if (colprops[idx]['MaxWidth'] < field.to_s.length)
-        colprops[idx]['MaxWidth'] = field.to_s.length
-      end
-    }
-
-    rows << fields
-  end
-
-  #
-  # Sorts the rows based on the supplied index of sub-arrays
-  # If the supplied index is an IPv4 address, handle it differently, but
-  # avoid actually resolving domain names.
-  #
-  def sort_rows(index=sort_index)
-    return if index == -1
-    return unless rows
-    rows.sort! do |a,b|
-      if a[index].nil?
-        -1
-      elsif b[index].nil?
-        1
-      elsif Rex::Socket.dotted_ip?(a[index]) and Rex::Socket.dotted_ip?(b[index])
-        Rex::Socket::addr_atoi(a[index]) <=> Rex::Socket::addr_atoi(b[index])
-      elsif a[index] =~ /^[0-9]+$/ and b[index] =~ /^[0-9]+$/
-        a[index].to_i <=> b[index].to_i
-      else
-        a[index] <=> b[index] # assumes otherwise comparable.
-      end
-    end
-  end
-
-  #
-  # Adds a horizontal line.
-  #
-  def add_hr
-    rows << '__hr__'
-  end
-
-  alias p print
-
-  attr_accessor :header, :headeri # :nodoc:
-  attr_accessor :columns, :rows, :colprops # :nodoc:
-  attr_accessor :width, :indent, :cellpad # :nodoc:
-  attr_accessor :prefix, :postfix # :nodoc:
-  attr_accessor :sort_index # :nodoc:
->>>>>>> 8566c1da
 
 protected
 
