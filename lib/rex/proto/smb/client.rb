# -*- coding: binary -*-
module Rex
module Proto
module SMB
class Client

require 'rex/text'
require 'rex/struct2'
require 'rex/proto/smb/constants'
require 'rex/proto/smb/exceptions'
require 'rex/proto/smb/evasions'
require 'rex/proto/smb/utils'
require 'rex/proto/smb/crypt'
require 'rex/proto/ntlm/crypt'
require 'rex/proto/ntlm/constants'
require 'rex/proto/ntlm/utils'


# Some short-hand class aliases
CONST = Rex::Proto::SMB::Constants
CRYPT = Rex::Proto::SMB::Crypt
UTILS = Rex::Proto::SMB::Utils
XCEPT = Rex::Proto::SMB::Exceptions
EVADE = Rex::Proto::SMB::Evasions
NTLM_CRYPT = Rex::Proto::NTLM::Crypt
NTLM_CONST = Rex::Proto::NTLM::Constants
NTLM_UTILS = Rex::Proto::NTLM::Utils

  def initialize(socket)
    self.socket = socket
    self.native_os = 'Windows 2000 2195'
    self.native_lm = 'Windows 2000 5.0'
    self.encrypt_passwords = true
    self.extended_security = false
    self.multiplex_id = rand(0xffff)
    self.process_id = rand(0xffff)
    self.read_timeout = 10
    self.evasion_opts = {

      # Padding is performed between packet headers and data
      'pad_data' => EVADE::EVASION_NONE,

      # File path padding is performed on all open/create calls
      'pad_file' => EVADE::EVASION_NONE,

      # Modify the \PIPE\ string in trans_named_pipe calls
      'obscure_trans_pipe' => EVADE::EVASION_NONE,
    }

    self.verify_signature = false
    self.use_ntlmv2 = false
    self.usentlm2_session = true
    self.send_lm = true
    self.use_lanman_key = false
    self.send_ntlm  = true

    # Signing
    self.sequence_counter = 0
    self.signing_key      = ''
    self.require_signing  = false

    #Misc
    self.spnopt = {}

  end

  # Read a SMB packet from the socket
  def smb_recv

    data = socket.timed_read(4, self.read_timeout)
    if (data.nil? or data.length < 4)
      raise XCEPT::NoReply
    end

    recv_len = data[2,2].unpack('n')[0]
    if (recv_len == 0)
      return data
    end

    recv_len += 4

    while (data.length != recv_len)
      buff = ''

      begin
        buff << self.socket.timed_read(recv_len - data.length, self.read_timeout)
      rescue Timeout::Error
      rescue
        raise XCEPT::ReadPacket
      end

      if (buff.nil? or buff.length == 0)
        raise XCEPT::ReadPacket
      end

      data << buff
    end

    #signing
    if self.require_signing && self.signing_key != ''
      if self.verify_signature
        raise XCEPT::IncorrectSigningError if not CRYPT::is_signature_correct?(self.signing_key,self.sequence_counter,data)
      end
      self.sequence_counter += 1
    end

    return data


  end

  # Send a SMB packet down the socket
  def smb_send(data, evasion_level=0)

    # evasion_level is ignored, since real evasion happens
    # in the actual socket layer

    size = 0
    wait = 0

    #signing
    if self.require_signing && self.signing_key != ''
      data = CRYPT::sign_smb_packet(self.signing_key, self.sequence_counter, data)
      self.sequence_counter += 1
    end

    begin
      # Just send the packet and return
      if (size == 0 or size >= data.length)
        return self.socket.put(data)
      end

      # Break the packet up into chunks and wait between them
      ret = 0
      while ( (chunk = data.slice!(0, size)).length > 0 )
        ret = self.socket.put(chunk)
        if (wait > 0)
          ::IO.select(nil, nil, nil, wait)
        end
      end
      return ret
    end
  end

  # Set the SMB parameters to some reasonable defaults
  def smb_defaults(packet)
    packet.v['MultiplexID'] = self.multiplex_id.to_i
    packet.v['TreeID'] = self.last_tree_id.to_i
    packet.v['UserID'] = self.auth_user_id.to_i
    packet.v['ProcessID'] = self.process_id.to_i
  end


  # The main dispatcher for all incoming SMB packets
  def smb_recv_parse(expected_type, ignore_errors = false)

    # This will throw an exception if it fails to read the whole packet
    data = self.smb_recv

    pkt = CONST::SMB_BASE_PKT.make_struct
    pkt.from_s(data)
    res  = pkt

    begin
      case pkt['Payload']['SMB'].v['Command']

        when CONST::SMB_COM_NEGOTIATE
          res =  smb_parse_negotiate(pkt, data)

        when CONST::SMB_COM_SESSION_SETUP_ANDX
          res =  smb_parse_session_setup(pkt, data)

        when CONST::SMB_COM_TREE_CONNECT_ANDX
          res =  smb_parse_tree_connect(pkt, data)

        when CONST::SMB_COM_TREE_DISCONNECT
          res =  smb_parse_tree_disconnect(pkt, data)

        when CONST::SMB_COM_NT_CREATE_ANDX
          res =  smb_parse_create(pkt, data)

        when CONST::SMB_COM_TRANSACTION, CONST::SMB_COM_TRANSACTION2
          res =  smb_parse_trans(pkt, data)

        when CONST::SMB_COM_NT_TRANSACT
          res =  smb_parse_nttrans(pkt, data)

        when CONST::SMB_COM_NT_TRANSACT_SECONDARY
          res =  smb_parse_nttrans(pkt, data)

        when CONST::SMB_COM_OPEN_ANDX
          res =  smb_parse_open(pkt, data)

        when CONST::SMB_COM_WRITE_ANDX
          res =  smb_parse_write(pkt, data)

        when CONST::SMB_COM_READ_ANDX
          res =  smb_parse_read(pkt, data)

        when CONST::SMB_COM_CLOSE
          res =  smb_parse_close(pkt, data)

        when CONST::SMB_COM_DELETE
          res =  smb_parse_delete(pkt, data)

        else
          raise XCEPT::InvalidCommand
      end

      if (pkt['Payload']['SMB'].v['Command'] != expected_type)
        raise XCEPT::InvalidType
      end

      if (ignore_errors == false and pkt['Payload']['SMB'].v['ErrorClass'] != 0)
        raise XCEPT::ErrorCode
      end

    rescue XCEPT::InvalidWordCount, XCEPT::InvalidCommand, XCEPT::InvalidType, XCEPT::ErrorCode
        $!.word_count = pkt['Payload']['SMB'].v['WordCount']
        $!.command = pkt['Payload']['SMB'].v['Command']
        $!.error_code = pkt['Payload']['SMB'].v['ErrorClass']
        raise $!
    end

    return res
  end

  # Process incoming SMB_COM_NEGOTIATE packets
  def smb_parse_negotiate(pkt, data)
    #Process NTLM negotiate responses
    if (pkt['Payload']['SMB'].v['WordCount'] == 17)
      res = CONST::SMB_NEG_RES_NT_PKT.make_struct
      res.from_s(data)
      return res
    end

    # Process LANMAN negotiate responses
    if (pkt['Payload']['SMB'].v['WordCount'] == 13)
      res = CONST::SMB_NEG_RES_LM_PKT.make_struct
      res.from_s(data)
      return res
    end

    # Process ERROR negotiate responses
    if (pkt['Payload']['SMB'].v['WordCount'] == 1)
      res = CONST::SMB_NEG_RES_ERR_PKT.make_struct
      res.from_s(data)
      return res
    end

    # Process SMB error responses
    if (pkt['Payload']['SMB'].v['WordCount'] == 0)
      return pkt
    end

    raise XCEPT::InvalidWordCount
  end

  # Process incoming SMB_COM_SESSION_SETUP_ANDX packets
  def smb_parse_session_setup(pkt, data)
    # Process NTLMSSP negotiate responses
    if (pkt['Payload']['SMB'].v['WordCount'] == 4)
      res = CONST::SMB_SETUP_NTLMV2_RES_PKT.make_struct
      res.from_s(data)
      return res
    end

    # Process LANMAN responses
    if (pkt['Payload']['SMB'].v['WordCount'] == 3)
      res = CONST::SMB_SETUP_RES_PKT.make_struct
      res.from_s(data)
      return res
    end

    # Process SMB error responses
    if (pkt['Payload']['SMB'].v['WordCount'] == 0)
      return pkt
    end

    raise XCEPT::InvalidWordCount
  end

  # Process incoming SMB_COM_TREE_CONNECT_ANDX packets
  def smb_parse_tree_connect(pkt, data)

    if (pkt['Payload']['SMB'].v['WordCount'] == 3)
      res = CONST::SMB_TREE_CONN_RES_PKT.make_struct
      res.from_s(data)
      return res
    end

    # Process SMB error responses
    if (pkt['Payload']['SMB'].v['WordCount'] == 0)
      return pkt
    end

    raise XCEPT::InvalidWordCount
  end

  # Process incoming SMB_COM_TREE_DISCONNECT packets
  def smb_parse_tree_disconnect(pkt, data)

    # Process SMB responses
    if (pkt['Payload']['SMB'].v['WordCount'] == 0)
      res = CONST::SMB_TREE_DISCONN_RES_PKT.make_struct
      res.from_s(data)
      return res
    end

    raise XCEPT::InvalidWordCount
  end

  # Process incoming SMB_COM_NT_CREATE_ANDX packets
  def smb_parse_create(pkt, data)

    # Windows says 42, but Samba says 34, same structure :-/
    if (pkt['Payload']['SMB'].v['WordCount'] == 42)
      res = CONST::SMB_CREATE_RES_PKT.make_struct
      res.from_s(data)
      return res
    end

    if (pkt['Payload']['SMB'].v['WordCount'] == 34)
      res = CONST::SMB_CREATE_RES_PKT.make_struct
      res.from_s(data)
      return res
    end

    # Process SMB error responses
    if (pkt['Payload']['SMB'].v['WordCount'] == 0)
      return pkt
    end

    raise XCEPT::InvalidWordCount
  end

  # Process incoming SMB_COM_TRANSACTION packets
  def smb_parse_trans(pkt, data)

    if (pkt['Payload']['SMB'].v['WordCount'] == 10)
      res = CONST::SMB_TRANS_RES_PKT.make_struct
      res.from_s(data)
      return res
    end

    # Process SMB error responses
    if (pkt['Payload']['SMB'].v['WordCount'] == 0)
      return pkt
    end

    raise XCEPT::InvalidWordCount
  end

  # Process incoming SMB_COM_NT_TRANSACT packets
  def smb_parse_nttrans(pkt, data)

    # Process SMB error responses
    if (pkt['Payload']['SMB'].v['WordCount'] == 0)
      return pkt
    end

    if (pkt['Payload']['SMB'].v['WordCount'] >= 18)
      res = CONST::SMB_NTTRANS_RES_PKT.make_struct
      res.from_s(data)
      return res
    end

    raise XCEPT::InvalidWordCount
  end

  # Process incoming SMB_COM_OPEN_ANDX packets
  def smb_parse_open(pkt, data)
    # Process open responses
    if (pkt['Payload']['SMB'].v['WordCount'] == 15)
      res = CONST::SMB_OPEN_RES_PKT.make_struct
      res.from_s(data)
      return res
    end

    # Process SMB error responses
    if (pkt['Payload']['SMB'].v['WordCount'] == 0)
      return pkt
    end

    raise XCEPT::InvalidWordCount
  end

  # Process incoming SMB_COM_WRITE_ANDX packets
  def smb_parse_write(pkt, data)

    # Process write responses
    if (pkt['Payload']['SMB'].v['WordCount'] == 6)
      res = CONST::SMB_WRITE_RES_PKT.make_struct
      res.from_s(data)
      return res
    end

    # Process SMB error responses
    if (pkt['Payload']['SMB'].v['WordCount'] == 0)
      return pkt
    end

    raise XCEPT::InvalidWordCount
  end

  # Process incoming SMB_COM_READ_ANDX packets
  def smb_parse_read(pkt, data)

    # Process read responses
    if (pkt['Payload']['SMB'].v['WordCount'] == 12)
      res = CONST::SMB_READ_RES_PKT.make_struct
      res.from_s(data)
      return res
    end

    # Process SMB error responses
    if (pkt['Payload']['SMB'].v['WordCount'] == 0)
      return pkt
    end

    raise XCEPT::InvalidWordCount
  end

  # Process incoming SMB_COM_CLOSE packets
  def smb_parse_close(pkt, data)

    # Process SMB error responses
    if (pkt['Payload']['SMB'].v['WordCount'] == 0)
      return pkt
    end

    raise XCEPT::InvalidWordCount
  end

  # Process incoming SMB_COM_DELETE packets
  def smb_parse_delete(pkt, data)

    # Process SMB error responses
    if (pkt['Payload']['SMB'].v['WordCount'] == 0)
      res = CONST::SMB_DELETE_RES_PKT.make_struct
      res.from_s(data)
      return res
    end

    raise XCEPT::InvalidWordCount
  end

  # Request a SMB session over NetBIOS
  def session_request(name = '*SMBSERVER', do_recv = true)

    name ||= '*SMBSERVER'

    data = ''
    data << "\x20" + UTILS.nbname_encode(name) + "\x00"
    data << "\x20" + CONST::NETBIOS_REDIR      + "\x00"

    pkt = CONST::NBRAW_PKT.make_struct
    pkt.v['Type'] = 0x81
    pkt['Payload'].v['Payload'] = data

    # Most SMB implementations can't handle this being fragmented
    ret = self.smb_send(pkt.to_s, EVADE::EVASION_NONE)
    return ret if not do_recv

    res = self.smb_recv

    ack = CONST::NBRAW_PKT.make_struct
    ack.from_s(res)

    if (ack.v['Type'] != 130)
      raise XCEPT::NetbiosSessionFailed
    end

    return ack
  end

  # Negotiate a SMB dialect
  def negotiate(smb_extended_security=true, do_recv = true)

    dialects = ['LANMAN1.0', 'LM1.2X002' ]

    if (self.encrypt_passwords)
      dialects.push('NT LANMAN 1.0', 'NT LM 0.12')
    end

    data = dialects.collect { |dialect| "\x02" + dialect + "\x00" }.join('')

    pkt = CONST::SMB_NEG_PKT.make_struct
    self.smb_defaults(pkt['Payload']['SMB'])

    pkt['Payload']['SMB'].v['Command'] = CONST::SMB_COM_NEGOTIATE
    pkt['Payload']['SMB'].v['Flags1'] = 0x18

    if(smb_extended_security)
      pkt['Payload']['SMB'].v['Flags2'] = 0x2801
    else
      pkt['Payload']['SMB'].v['Flags2'] = 0xc001
    end

    pkt['Payload'].v['Payload'] = data

    ret = self.smb_send(pkt.to_s, EVADE::EVASION_NONE)
    return ret if not do_recv

    ack = self.smb_recv_parse(CONST::SMB_COM_NEGOTIATE)

    idx = ack['Payload'].v['Dialect']

    # Check for failed dialect selection
    if (idx < 0 or idx >= dialects.length)
      return nil
    end

    # Set the selected dialect
    self.dialect = dialects[idx]

    # Does the server support extended security negotiation?
    if (ack['Payload'].v['Capabilities'] & 0x80000000 != 0)
      self.extended_security = true
    end

    # Set the security mode
    self.security_mode = ack['Payload'].v['SecurityMode']

    #set require_signing
    if (ack['Payload'].v['SecurityMode'] & 0x08 != 0)
      self.require_signing	= true
    end

    # Set the challenge key
    if (ack['Payload'].v['EncryptionKey'] != nil)
      self.challenge_key = ack['Payload'].v['EncryptionKey']
    else
      # Handle Windows NT 4.0 responses
      if (ack['Payload'].v['KeyLength'] > 0)
        self.challenge_key = ack['Payload'].v['Payload'][0, ack['Payload'].v['KeyLength']]
      end
    end

    # Set the session identifier
    if (ack['Payload'].v['SessionKey'] != nil)
      self.session_id = ack['Payload'].v['SessionKey']
    end

    # Extract the payload (GUID/SecurityBlob)
    buf = ack['Payload'].v['Payload'] || ''

    # Set the server GUID
    if (self.extended_security and buf.length >= 16)
      self.server_guid = buf[0,16]
    end

    # Set the server SecurityBlob
    if (self.extended_security and buf.length > 16)
      # buf[16, buf.length - 16]
    end

    # The number of 100-nanosecond intervals that have elapsed since January 1, 1601, in
    # Coordinated Universal Time (UTC) format.
    # We convert it to a friendly Time object here
    self.system_time = UTILS.time_smb_to_unix(ack['Payload'].v['SystemTimeHigh'],ack['Payload'].v['SystemTimeLow'])
    self.system_time = ::Time.at( self.system_time )

    # A signed 16-bit signed integer that represents the server's time zone, in minutes,
    # from UTC. The time zone of the server MUST be expressed in minutes, plus or minus,
    # from UTC.
    # NOTE: althought the spec says +/- it doesn't say that it should be inverted :-/
    system_zone = ack['Payload'].v['ServerTimeZone']
    # Convert the ServerTimeZone to _seconds_ and back into a signed integer :-/
    if (system_zone & 0x8000) == 0x8000
      system_zone = (( (~system_zone)  & 0x0FFF ) + 1 )
    else
      system_zone *= -1
    end
    self.system_zone = system_zone * 60

    return ack
  end


  # Authenticate and establish a session
  def session_setup(*args)

    if (self.dialect =~ /^(NT LANMAN 1.0|NT LM 0.12)$/)

      if (self.challenge_key)
        return self.session_setup_no_ntlmssp(*args)
      end

      if ( self.extended_security )
        return self.session_setup_with_ntlmssp(*args)
      end

    end

    return self.session_setup_clear(*args)
  end

  # Authenticate using clear-text passwords
  def session_setup_clear(user = '', pass = '', domain = '', do_recv = true)

    data = [ pass, user, domain, self.native_os, self.native_lm ].collect{ |a| a + "\x00" }.join('');

    pkt = CONST::SMB_SETUP_LANMAN_PKT.make_struct
    self.smb_defaults(pkt['Payload']['SMB'])

    pkt['Payload']['SMB'].v['Command'] = CONST::SMB_COM_SESSION_SETUP_ANDX
    pkt['Payload']['SMB'].v['Flags1'] = 0x18
    if self.require_signing
      #ascii
      pkt['Payload']['SMB'].v['Flags2'] = 0x2807
    else
      #ascii
      pkt['Payload']['SMB'].v['Flags2'] =  0x2801
    end

    pkt['Payload']['SMB'].v['WordCount'] = 10
    pkt['Payload'].v['AndX'] = 255
    pkt['Payload'].v['MaxBuff'] = 0xffdf
    pkt['Payload'].v['MaxMPX'] = 2
    pkt['Payload'].v['VCNum'] = 1
    pkt['Payload'].v['PasswordLen'] = pass.length + 1
    pkt['Payload'].v['Capabilities'] = 64
    pkt['Payload'].v['SessionKey'] = self.session_id
    pkt['Payload'].v['Payload'] = data

    ret = self.smb_send(pkt.to_s)
    return ret if not do_recv

    ack = self.smb_recv_parse(CONST::SMB_COM_SESSION_SETUP_ANDX)

    if (ack['Payload'].v['Action'] != 1 and user.length > 0)
      self.auth_user = user
    end

    self.auth_user_id = ack['Payload']['SMB'].v['UserID']

    info = ack['Payload'].v['Payload'].split(/\x00/n)
    self.peer_native_os = info[0]
    self.peer_native_lm = info[1]
    self.default_domain = info[2]

    return ack
  end

  # Authenticate without NTLMSSP
  def session_setup_no_ntlmssp(user = '', pass = '', domain = '', do_recv = true)

    # Requires a challenge key to have been seen during negotiation
    raise XCEPT::NTLM1MissingChallenge if not self.challenge_key

    #
    # We can not yet handle signing in this situation
    # But instead of throwing an exception,we will disable signing, continue and hope for the best.
    #

    #raise XCEPT::SigningError if self.require_signing
    self.require_signing = false if self.require_signing


    if NTLM_UTILS.is_pass_ntlm_hash?(pass)
      arglm = {
        :lm_hash => [ pass.upcase()[0,32] ].pack('H32'),
        :challenge =>  self.challenge_key
      }
      hash_lm = NTLM_CRYPT::lm_response(arglm)

      argntlm = {
        :ntlm_hash =>  [ pass.upcase()[33,65] ].pack('H32'),
        :challenge =>  self.challenge_key
      }
      hash_nt = NTLM_CRYPT::ntlm_response(argntlm)
    else
      hash_lm = pass.length > 0 ? NTLM_CRYPT.lanman_des(pass, self.challenge_key) : ''
      hash_nt = pass.length > 0 ? NTLM_CRYPT.ntlm_md4(pass, self.challenge_key)   : ''
    end

    data = ''
    data << hash_lm
    data << hash_nt
    data << user + "\x00"
    data << domain + "\x00"
    data << self.native_os + "\x00"
    data << self.native_lm + "\x00"

    pkt = CONST::SMB_SETUP_NTLMV1_PKT.make_struct
    self.smb_defaults(pkt['Payload']['SMB'])

    pkt['Payload']['SMB'].v['Command'] = CONST::SMB_COM_SESSION_SETUP_ANDX
    pkt['Payload']['SMB'].v['Flags1'] = 0x18
    pkt['Payload']['SMB'].v['Flags2'] = 0x2001
    pkt['Payload']['SMB'].v['WordCount'] = 13
    pkt['Payload'].v['AndX'] = 255
    pkt['Payload'].v['MaxBuff'] = 0xffdf
    pkt['Payload'].v['MaxMPX'] = 2
    pkt['Payload'].v['VCNum'] = 1
    pkt['Payload'].v['PasswordLenLM'] = hash_lm.length
    pkt['Payload'].v['PasswordLenNT'] = hash_nt.length
    pkt['Payload'].v['Capabilities'] = 64
    pkt['Payload'].v['SessionKey'] = self.session_id
    pkt['Payload'].v['Payload'] = data

    ret = self.smb_send(pkt.to_s)
    return ret if not do_recv

    ack = self.smb_recv_parse(CONST::SMB_COM_SESSION_SETUP_ANDX)

    if (ack['Payload'].v['Action'] != 1 and user.length > 0)
      self.auth_user = user
    end

    self.auth_user_id = ack['Payload']['SMB'].v['UserID']

    info = ack['Payload'].v['Payload'].split(/\x00/n)

    self.peer_native_os = info[0]
    self.peer_native_lm = info[1]
    self.default_domain = info[2]

    return ack
  end


  # Authenticate without ntlmssp with a precomputed hash pair
  def session_setup_no_ntlmssp_prehash(user, domain, hash_lm, hash_nt, do_recv = true)

    data = ''
    data << hash_lm
    data << hash_nt
    data << user + "\x00"
    data << domain + "\x00"
    data << self.native_os + "\x00"
    data << self.native_lm + "\x00"

    pkt = CONST::SMB_SETUP_NTLMV1_PKT.make_struct
    self.smb_defaults(pkt['Payload']['SMB'])

    pkt['Payload']['SMB'].v['Command'] = CONST::SMB_COM_SESSION_SETUP_ANDX
    pkt['Payload']['SMB'].v['Flags1'] = 0x18
    pkt['Payload']['SMB'].v['Flags2'] = 0x2001
    pkt['Payload']['SMB'].v['WordCount'] = 13
    pkt['Payload'].v['AndX'] = 255
    pkt['Payload'].v['MaxBuff'] = 0xffdf
    pkt['Payload'].v['MaxMPX'] = 2
    pkt['Payload'].v['VCNum'] = 1
    pkt['Payload'].v['PasswordLenLM'] = hash_lm.length
    pkt['Payload'].v['PasswordLenNT'] = hash_nt.length
    pkt['Payload'].v['Capabilities'] = 64
    pkt['Payload'].v['SessionKey'] = self.session_id
    pkt['Payload'].v['Payload'] = data

    ret = self.smb_send(pkt.to_s)
    return ret if not do_recv

    ack = self.smb_recv_parse(CONST::SMB_COM_SESSION_SETUP_ANDX)

    if (ack['Payload'].v['Action'] != 1 and user.length > 0)
      self.auth_user = user
    end

    self.auth_user_id = ack['Payload']['SMB'].v['UserID']

    info = ack['Payload'].v['Payload'].split(/\x00/n)

    self.peer_native_os = info[0]
    self.peer_native_lm = info[1]
    self.default_domain = info[2]

    return ack
  end

  # Authenticate using extended security negotiation
  def session_setup_with_ntlmssp(user = '', pass = '', domain = '', name = nil, do_recv = true)

    ntlm_options = {
        :signing 		=> self.require_signing,
        :usentlm2_session 	=> self.usentlm2_session,
        :use_ntlmv2 		=> self.use_ntlmv2,
        :send_lm 		=> self.send_lm,
        :send_ntlm		=> self.send_ntlm,
        :use_lanman_key		=> self.use_lanman_key
        }

    ntlmssp_flags = NTLM_UTILS.make_ntlm_flags(ntlm_options)

    if (name == nil)
      name = Rex::Text.rand_text_alphanumeric(16)
    end

    blob = NTLM_UTILS.make_ntlmssp_secblob_init(domain, name, ntlmssp_flags)

    native_data = ''
    native_data << self.native_os + "\x00"
    native_data << self.native_lm + "\x00"

    pkt = CONST::SMB_SETUP_NTLMV2_PKT.make_struct
    self.smb_defaults(pkt['Payload']['SMB'])

    pkt['Payload']['SMB'].v['Command'] = CONST::SMB_COM_SESSION_SETUP_ANDX
    pkt['Payload']['SMB'].v['Flags1'] = 0x18
    if require_signing
      #ascii
      pkt['Payload']['SMB'].v['Flags2'] = 0x2807
    else
      #ascii
      pkt['Payload']['SMB'].v['Flags2'] =  0x2801
    end
    pkt['Payload']['SMB'].v['WordCount'] = 12
    pkt['Payload'].v['AndX'] = 255
    pkt['Payload'].v['MaxBuff'] = 0xffdf
    pkt['Payload'].v['MaxMPX'] = 2
    pkt['Payload'].v['VCNum'] = 1
    pkt['Payload'].v['SecurityBlobLen'] = blob.length
    pkt['Payload'].v['Capabilities'] = 0x800000d4
    pkt['Payload'].v['SessionKey'] = self.session_id
    pkt['Payload'].v['Payload'] = blob + native_data

    ret = self.smb_send(pkt.to_s)

    return ret if not do_recv

    ack = self.smb_recv_parse(CONST::SMB_COM_SESSION_SETUP_ANDX, true)


    # The server doesn't know about NTLM_NEGOTIATE
    if (ack['Payload']['SMB'].v['ErrorClass'] == 0x00020002)
      return session_setup_no_ntlmssp(user, pass, domain)
    end

    # Make sure the error code tells us to continue processing
    if (ack['Payload']['SMB'].v['ErrorClass'] != 0xc0000016)
      failure = XCEPT::ErrorCode.new
      failure.word_count = ack['Payload']['SMB'].v['WordCount']
      failure.command = ack['Payload']['SMB'].v['Command']
      failure.error_code = ack['Payload']['SMB'].v['ErrorClass']
      raise failure
    end

    # Extract the SecurityBlob from the response
    data = ack['Payload'].v['Payload']
    blob = data.slice!(0, ack['Payload'].v['SecurityBlobLen'])

    # Extract the native lanman and os strings
    info = data.split(/\x00/n)
    self.peer_native_os = info[0]
    self.peer_native_lm = info[1]

    # Save the temporary UserID for use in the next request
    temp_user_id = ack['Payload']['SMB'].v['UserID']

    # Get default data
    blob_data = NTLM_UTILS.parse_ntlm_type_2_blob(blob)
    self.challenge_key = blob_data[:challenge_key]
    server_ntlmssp_flags = blob_data[:server_ntlmssp_flags] #else should raise an error
    #netbios name
    self.default_name =  blob_data[:default_name] || ''
    #netbios domain
    self.default_domain = blob_data[:default_domain] || ''
    #dns name
    self.dns_host_name =  blob_data[:dns_host_name] || ''
    #dns domain
    self.dns_domain_name =  blob_data[:dns_domain_name] || ''
    #Client time
    chall_MsvAvTimestamp = blob_data[:chall_MsvAvTimestamp] || ''


    resp_lm, resp_ntlm, client_challenge, ntlm_cli_challenge = NTLM_UTILS.create_lm_ntlm_responses(user, pass, self.challenge_key, domain,
                        default_name, default_domain, dns_host_name,
                        dns_domain_name, chall_MsvAvTimestamp ,
                        self.spnopt, ntlm_options)
    enc_session_key = ''
    self.sequence_counter = 0

    if self.require_signing
      self.signing_key, enc_session_key, ntlmssp_flags = NTLM_UTILS.create_session_key(ntlmssp_flags, server_ntlmssp_flags, user, pass, domain,
                      self.challenge_key, client_challenge, ntlm_cli_challenge,
                      ntlm_options)
    end

    # Create the security blob data
    blob = NTLM_UTILS.make_ntlmssp_secblob_auth(domain, name, user, resp_lm, resp_ntlm, enc_session_key, ntlmssp_flags)

    pkt = CONST::SMB_SETUP_NTLMV2_PKT.make_struct
    self.smb_defaults(pkt['Payload']['SMB'])

    pkt['Payload']['SMB'].v['Command'] = CONST::SMB_COM_SESSION_SETUP_ANDX
    pkt['Payload']['SMB'].v['Flags1'] = 0x18
    if self.require_signing
      #ascii
      pkt['Payload']['SMB'].v['Flags2'] = 0x2807
    else
      #ascii
      pkt['Payload']['SMB'].v['Flags2'] =  0x2801
    end
    pkt['Payload']['SMB'].v['WordCount'] = 12
    pkt['Payload']['SMB'].v['UserID'] = temp_user_id
    pkt['Payload'].v['AndX'] = 255
    pkt['Payload'].v['MaxBuff'] = 0xffdf
    pkt['Payload'].v['MaxMPX'] = 2
    pkt['Payload'].v['VCNum'] = 1
    pkt['Payload'].v['Capabilities'] = 0x8000d05c
    pkt['Payload'].v['SessionKey'] = self.session_id
    pkt['Payload'].v['SecurityBlobLen'] = blob.length
    pkt['Payload'].v['Payload'] = blob + native_data

    # NOTE: if do_recv is set to false, we cant reach here...
    self.smb_send(pkt.to_s)

    ack = self.smb_recv_parse(CONST::SMB_COM_SESSION_SETUP_ANDX, true)

    # Make sure that authentication succeeded
    if (ack['Payload']['SMB'].v['ErrorClass'] != 0)

      if (user.length == 0)
        # Ensure that signing is disabled when we hit this corner case
        self.require_signing = false

        # Fall back to the non-ntlmssp authentication method
        return self.session_setup_no_ntlmssp(user, pass, domain)
      end

      failure = XCEPT::ErrorCode.new
      failure.word_count = ack['Payload']['SMB'].v['WordCount']
      failure.command = ack['Payload']['SMB'].v['Command']
      failure.error_code = ack['Payload']['SMB'].v['ErrorClass']
      raise failure
    end

    self.auth_user_id = ack['Payload']['SMB'].v['UserID']

    if (ack['Payload'].v['Action'] != 1 and user.length > 0)
      self.auth_user = user
    end

    return ack
  end


  # An exploit helper function for sending arbitrary SPNEGO blobs
  def session_setup_with_ntlmssp_blob(blob = '', do_recv = true, userid = 0)
    native_data = ''
    native_data << self.native_os + "\x00"
    native_data << self.native_lm + "\x00"

    pkt = CONST::SMB_SETUP_NTLMV2_PKT.make_struct
    self.smb_defaults(pkt['Payload']['SMB'])

    pkt['Payload']['SMB'].v['Command'] = CONST::SMB_COM_SESSION_SETUP_ANDX
    pkt['Payload']['SMB'].v['Flags1'] = 0x18
    pkt['Payload']['SMB'].v['Flags2'] = 0x2801
    pkt['Payload']['SMB'].v['WordCount'] = 12
    pkt['Payload']['SMB'].v['UserID'] = userid
    pkt['Payload'].v['AndX'] = 255
    pkt['Payload'].v['MaxBuff'] = 0xffdf
    pkt['Payload'].v['MaxMPX'] = 2
    pkt['Payload'].v['VCNum'] = 1
    pkt['Payload'].v['SecurityBlobLen'] = blob.length
    pkt['Payload'].v['Capabilities'] = 0x8000d05c
    pkt['Payload'].v['SessionKey'] = self.session_id
    pkt['Payload'].v['Payload'] = blob + native_data

    ret = self.smb_send(pkt.to_s)
    return ret if not do_recv

    self.smb_recv_parse(CONST::SMB_COM_SESSION_SETUP_ANDX, false)
  end


  # Authenticate using extended security negotiation (NTLMSSP), but stop half-way, using the temporary ID
  def session_setup_with_ntlmssp_temp(domain = '', name = nil, do_recv = true)

    if (name == nil)
      name = Rex::Text.rand_text_alphanumeric(16)
    end

    blob = NTLM_UTILS.make_ntlmssp_secblob_init(domain, name)

    native_data = ''
    native_data << self.native_os + "\x00"
    native_data << self.native_lm + "\x00"

    pkt = CONST::SMB_SETUP_NTLMV2_PKT.make_struct
    self.smb_defaults(pkt['Payload']['SMB'])

    pkt['Payload']['SMB'].v['Command'] = CONST::SMB_COM_SESSION_SETUP_ANDX
    pkt['Payload']['SMB'].v['Flags1'] = 0x18
    pkt['Payload']['SMB'].v['Flags2'] = 0x2801
    pkt['Payload']['SMB'].v['WordCount'] = 12
    pkt['Payload'].v['AndX'] = 255
    pkt['Payload'].v['MaxBuff'] = 0xffdf
    pkt['Payload'].v['MaxMPX'] = 2
    pkt['Payload'].v['VCNum'] = 1
    pkt['Payload'].v['SecurityBlobLen'] = blob.length
    pkt['Payload'].v['Capabilities'] = 0x8000d05c
    pkt['Payload'].v['SessionKey'] = self.session_id
    pkt['Payload'].v['Payload'] = blob + native_data

    ret = self.smb_send(pkt.to_s)
    return ret if not do_recv

    ack = self.smb_recv_parse(CONST::SMB_COM_SESSION_SETUP_ANDX, true)

    # The server doesn't know about NTLM_NEGOTIATE, try ntlmv1
    if (ack['Payload']['SMB'].v['ErrorClass'] == 0x00020002)
      return session_setup_no_ntlmssp(user, pass, domain)
    end

    # Make sure the error code tells us to continue processing
    if (ack['Payload']['SMB'].v['ErrorClass'] != 0xc0000016)
      failure = XCEPT::ErrorCode.new
      failure.word_count = ack['Payload']['SMB'].v['WordCount']
      failure.command = ack['Payload']['SMB'].v['Command']
      failure.error_code = ack['Payload']['SMB'].v['ErrorClass']
      raise failure
    end

    # Extract the SecurityBlob from the response
    data = ack['Payload'].v['Payload']
    blob = data.slice!(0, ack['Payload'].v['SecurityBlobLen'])

    # Extract the native lanman and os strings
    info = data.split(/\x00/n)
    self.peer_native_os = info[0]
    self.peer_native_lm = info[1]

    # Save the temporary UserID for use in the next request
    self.auth_user_id = ack['Payload']['SMB'].v['UserID']

    # Extract the NTLM challenge key the lazy way
    cidx = blob.index("NTLMSSP\x00\x02\x00\x00\x00")

    if (cidx == -1)
      raise XCEPT::NTLM2MissingChallenge
    end

    # Store the challenge key
    self.challenge_key = blob[cidx + 24, 8]

    return ack
  end

  # Connect to a specified share with an optional password
  def tree_connect(share = 'IPC$', pass = '', do_recv = true)

    data = [ pass, share, '?????' ].collect{ |a| a + "\x00" }.join('');

    pkt = CONST::SMB_TREE_CONN_PKT.make_struct
    self.smb_defaults(pkt['Payload']['SMB'])
    pkt['Payload']['SMB'].v['TreeID'] = 0

    pkt['Payload']['SMB'].v['Command'] = CONST::SMB_COM_TREE_CONNECT_ANDX
    pkt['Payload']['SMB'].v['Flags1'] = 0x18
    if self.require_signing
      #ascii
      pkt['Payload']['SMB'].v['Flags2'] = 0x2807
    else
      #ascii
      pkt['Payload']['SMB'].v['Flags2'] =  0x2801
    end

    pkt['Payload']['SMB'].v['WordCount'] = 4
    pkt['Payload'].v['AndX'] = 255
    pkt['Payload'].v['PasswordLen'] = pass.length + 1
    pkt['Payload'].v['Capabilities'] = 64
    pkt['Payload'].v['Payload'] = data

    ret = self.smb_send(pkt.to_s)
    return ret if not do_recv

    ack = self.smb_recv_parse(CONST::SMB_COM_TREE_CONNECT_ANDX)

    self.last_tree_id = ack['Payload']['SMB'].v['TreeID']
    # why bother?
    # info = ack['Payload'].v['Payload'].split(/\x00/)

    return ack
  end

  # Disconnect from the current tree
  def tree_disconnect(tree_id = self.last_tree_id, do_recv = true)

    pkt = CONST::SMB_TREE_DISCONN_PKT.make_struct
    self.smb_defaults(pkt['Payload']['SMB'])

    pkt['Payload']['SMB'].v['Command'] = CONST::SMB_COM_TREE_DISCONNECT
    pkt['Payload']['SMB'].v['Flags1'] = 0x18
    if self.require_signing
      #ascii
      pkt['Payload']['SMB'].v['Flags2'] = 0x2807
    else
      #ascii
      pkt['Payload']['SMB'].v['Flags2'] =  0x2801
    end

    pkt['Payload']['SMB'].v['WordCount'] = 0
    pkt['Payload']['SMB'].v['TreeID'] = tree_id

    ret = self.smb_send(pkt.to_s)
    return ret if not do_recv

    ack = self.smb_recv_parse(CONST::SMB_COM_TREE_DISCONNECT)

    if (tree_id == self.last_tree_id)
      self.last_tree_id = 0
    end

    return ack
  end

  # Returns a SMB_CREATE_RES response for a given named pipe
  def create_pipe(filename, disposition = 1, impersonation = 2)
    self.create(filename)
  end

  # Creates a file or opens an existing pipe
  def create(filename, disposition = 1, impersonation = 2, do_recv = true)

    pkt = CONST::SMB_CREATE_PKT.make_struct
    self.smb_defaults(pkt['Payload']['SMB'])

    pkt['Payload']['SMB'].v['Command'] = CONST::SMB_COM_NT_CREATE_ANDX
    pkt['Payload']['SMB'].v['Flags1'] = 0x18
    if self.require_signing
      #ascii
      pkt['Payload']['SMB'].v['Flags2'] = 0x2807
    else
      #ascii
      pkt['Payload']['SMB'].v['Flags2'] =  0x2801
    end

    pkt['Payload']['SMB'].v['WordCount'] = 24

    pkt['Payload'].v['AndX'] = 255
    pkt['Payload'].v['FileNameLen'] = filename.length
    pkt['Payload'].v['CreateFlags'] = 0x16
    pkt['Payload'].v['AccessMask'] = 0x02000000 # Maximum Allowed
    pkt['Payload'].v['ShareAccess'] = 7
    pkt['Payload'].v['CreateOptions'] = 0
    pkt['Payload'].v['Impersonation'] = impersonation
    pkt['Payload'].v['Disposition'] = disposition
    pkt['Payload'].v['Payload'] = filename + "\x00"

    ret = self.smb_send(pkt.to_s)
    return ret if not do_recv

    ack = self.smb_recv_parse(CONST::SMB_COM_NT_CREATE_ANDX)

    # Save off the FileID
    if (ack['Payload'].v['FileID'] > 0)
      self.last_file_id = ack['Payload'].v['FileID']
    end

    return ack
  end

  # Deletes a file from a share
  def delete(filename, tree_id = self.last_tree_id, do_recv = true)

    pkt = CONST::SMB_DELETE_PKT.make_struct
    self.smb_defaults(pkt['Payload']['SMB'])

    pkt['Payload']['SMB'].v['Command'] = CONST::SMB_COM_DELETE
    pkt['Payload']['SMB'].v['Flags1'] = 0x18
    if self.require_signing
      #ascii
      pkt['Payload']['SMB'].v['Flags2'] = 0x2807
    else
      #ascii
      pkt['Payload']['SMB'].v['Flags2'] =  0x2801
    end

    pkt['Payload']['SMB'].v['TreeID'] = tree_id
    pkt['Payload']['SMB'].v['WordCount'] = 1

    pkt['Payload'].v['SearchAttributes'] = 0x06
    pkt['Payload'].v['BufferFormat'] = 4
    pkt['Payload'].v['Payload'] = filename + "\x00"

    ret = self.smb_send(pkt.to_s)
    return ret if not do_recv

    ack = self.smb_recv_parse(CONST::SMB_COM_DELETE)

    return ack
  end

  # Opens an existing file or creates a new one
  def open(filename, mode = 0x12, access = 0x42, do_recv = true)

    pkt = CONST::SMB_OPEN_PKT.make_struct
    self.smb_defaults(pkt['Payload']['SMB'])

    pkt['Payload']['SMB'].v['Command'] = CONST::SMB_COM_OPEN_ANDX
    pkt['Payload']['SMB'].v['Flags1'] = 0x18
    if self.require_signing
      #ascii
      pkt['Payload']['SMB'].v['Flags2'] = 0x2807
    else
      #ascii
      pkt['Payload']['SMB'].v['Flags2'] =  0x2801
    end

    pkt['Payload']['SMB'].v['WordCount'] = 15

    pkt['Payload'].v['AndX'] = 255
    pkt['Payload'].v['Access'] = access
    pkt['Payload'].v['SearchAttributes'] = 0x06
    pkt['Payload'].v['OpenFunction'] = mode
    pkt['Payload'].v['Payload'] = filename + "\x00"

    ret = self.smb_send(pkt.to_s)
    return ret if not do_recv

    ack = self.smb_recv_parse(CONST::SMB_COM_OPEN_ANDX)

    # Save off the FileID
    if (ack['Payload'].v['FileID'] > 0)
      self.last_file_id = ack['Payload'].v['FileID']
    end

    return ack
  end

  # Closes an open file handle
  def close(file_id = self.last_file_id, tree_id = self.last_tree_id, do_recv = true)

    pkt = CONST::SMB_CLOSE_PKT.make_struct
    self.smb_defaults(pkt['Payload']['SMB'])

    pkt['Payload']['SMB'].v['Command'] = CONST::SMB_COM_CLOSE
    pkt['Payload']['SMB'].v['Flags1'] = 0x18
    if self.require_signing
      #ascii
      pkt['Payload']['SMB'].v['Flags2'] = 0x2807
    else
      #ascii
      pkt['Payload']['SMB'].v['Flags2'] =  0x2801
    end

    pkt['Payload']['SMB'].v['TreeID'] = tree_id
    pkt['Payload']['SMB'].v['WordCount'] = 3

    pkt['Payload'].v['FileID'] = file_id
    pkt['Payload'].v['LastWrite'] = -1

    ret = self.smb_send(pkt.to_s)
    return ret if not do_recv

    ack = self.smb_recv_parse(CONST::SMB_COM_CLOSE)

    return ack
  end

  # Writes data to an open file handle
  def write(file_id = self.last_file_id, offset = 0, data = '', do_recv = true)
    pkt = CONST::SMB_WRITE_PKT.make_struct
    self.smb_defaults(pkt['Payload']['SMB'])

    data_offset = pkt.to_s.length - 4

    filler = EVADE.make_offset_filler(evasion_opts['pad_data'], 4096 - data.length - data_offset)

    pkt['Payload']['SMB'].v['Command'] = CONST::SMB_COM_WRITE_ANDX
    pkt['Payload']['SMB'].v['Flags1'] = 0x18
    if self.require_signing
      #ascii
      pkt['Payload']['SMB'].v['Flags2'] = 0x2805
    else
      #ascii
      pkt['Payload']['SMB'].v['Flags2'] =  0x2801
    end

    pkt['Payload']['SMB'].v['WordCount'] = 14

    pkt['Payload'].v['AndX'] = 255
    pkt['Payload'].v['FileID'] = file_id
    pkt['Payload'].v['Offset'] = offset
    pkt['Payload'].v['Reserved2'] = -1
    pkt['Payload'].v['WriteMode'] = 8
    pkt['Payload'].v['Remaining'] = data.length
    # pkt['Payload'].v['DataLenHigh'] = (data.length / 65536).to_i
    pkt['Payload'].v['DataLenLow'] = (data.length % 65536).to_i
    pkt['Payload'].v['DataOffset'] = data_offset + filler.length
    pkt['Payload'].v['Payload'] = filler + data

    ret = self.smb_send(pkt.to_s)
    return ret if not do_recv

    ack = self.smb_recv_parse(CONST::SMB_COM_WRITE_ANDX)

    return ack
  end


  # Reads data from an open file handle
  def read(file_id = self.last_file_id, offset = 0, data_length = 64000, do_recv = true)

    pkt = CONST::SMB_READ_PKT.make_struct
    self.smb_defaults(pkt['Payload']['SMB'])

    pkt['Payload']['SMB'].v['Command'] = CONST::SMB_COM_READ_ANDX
    pkt['Payload']['SMB'].v['Flags1'] = 0x18
    if self.require_signing
      #ascii
      pkt['Payload']['SMB'].v['Flags2'] = 0x2807
    else
      #ascii
      pkt['Payload']['SMB'].v['Flags2'] =  0x2801
    end

    pkt['Payload']['SMB'].v['WordCount'] = 10

    pkt['Payload'].v['AndX'] = 255
    pkt['Payload'].v['FileID'] = file_id
    pkt['Payload'].v['Offset'] = offset
    # pkt['Payload'].v['MaxCountHigh'] = (data_length / 65536).to_i
    pkt['Payload'].v['MaxCountLow'] = (data_length % 65536).to_i
    pkt['Payload'].v['MinCount'] = data_length
    pkt['Payload'].v['Reserved2'] = -1

    ret = self.smb_send(pkt.to_s)
    return ret if not do_recv

    ack = self.smb_recv_parse(CONST::SMB_COM_READ_ANDX, true)

    err = ack['Payload']['SMB'].v['ErrorClass']

    # Catch some non-fatal error codes
    if (err != 0 && err != CONST::SMB_ERROR_BUFFER_OVERFLOW)
      failure = XCEPT::ErrorCode.new
      failure.word_count = ack['Payload']['SMB'].v['WordCount']
      failure.command = ack['Payload']['SMB'].v['Command']
      failure.error_code = ack['Payload']['SMB'].v['ErrorClass']
      raise failure
    end

    return ack
  end


  # Perform a transaction against a named pipe
  def trans_named_pipe(file_id, data = '', no_response = nil)
    pipe = EVADE.make_trans_named_pipe_name(evasion_opts['pad_file'])
    self.trans(pipe, '', data, 2, [0x26, file_id].pack('vv'), no_response)
  end

  # Perform a mailslot write over SMB
  # Warning: This can kill srv.sys unless MS06-035 is applied
  def trans_mailslot (name, data = '')
    # Setup data must be:
    #  Operation: 1 (write)
    #   Priority: 0
    #      Class: Reliable
    self.trans_maxzero(name, '', data, 3, [1, 0, 1].pack('vvv'), true )
  end

  # Perform a transaction against a given pipe name
  def trans(pipe, param = '', body = '', setup_count = 0, setup_data = '', no_response = false, do_recv = true)

    # Null-terminate the pipe parameter if needed
    if (pipe[-1,1] != "\x00")
      pipe << "\x00"
    end

    pkt = CONST::SMB_TRANS_PKT.make_struct
    self.smb_defaults(pkt['Payload']['SMB'])

    # Packets larger than mlen will cause XP SP2 to disconnect us ;-(
    mlen = 4200

    # Figure out how much space is taken up by our current arguments
    xlen =  pipe.length + param.length + body.length

    filler1 = ''
    filler2 = ''

    # Fill any available space depending on the evasion settings
    if (xlen < mlen)
      filler1 = EVADE.make_offset_filler(evasion_opts['pad_data'], (mlen-xlen)/2)
      filler2 = EVADE.make_offset_filler(evasion_opts['pad_data'], (mlen-xlen)/2)
    end

    # Squish the whole thing together
    data = pipe + filler1 + param + filler2 + body

    # Throw some form of a warning out?
    if (data.length > mlen)
      # XXX This call will more than likely fail :-(
    end

    # Calculate all of the offsets
    base_offset = pkt.to_s.length + (setup_count * 2) - 4
    param_offset = base_offset + pipe.length + filler1.length
    data_offset = param_offset + filler2.length + param.length

    pkt['Payload']['SMB'].v['Command'] = CONST::SMB_COM_TRANSACTION
    pkt['Payload']['SMB'].v['Flags1'] = 0x18
    if self.require_signing
      #ascii
      pkt['Payload']['SMB'].v['Flags2'] = 0x2807
    else
      #ascii
      pkt['Payload']['SMB'].v['Flags2'] =  0x2801
    end

    pkt['Payload']['SMB'].v['WordCount'] = 14 + setup_count

    pkt['Payload'].v['ParamCountTotal'] = param.length
    pkt['Payload'].v['DataCountTotal'] = body.length
    pkt['Payload'].v['ParamCountMax'] = 1024
    pkt['Payload'].v['DataCountMax'] = 65000
    pkt['Payload'].v['ParamCount'] = param.length
    pkt['Payload'].v['ParamOffset'] = param_offset
    pkt['Payload'].v['DataCount'] = body.length
    pkt['Payload'].v['DataOffset'] = data_offset
    pkt['Payload'].v['SetupCount'] = setup_count
    pkt['Payload'].v['SetupData'] = setup_data

    pkt['Payload'].v['Payload'] = data

    if no_response
      pkt['Payload'].v['Flags'] = 2
    end

    ret = self.smb_send(pkt.to_s)
    return ret if no_response or not do_recv

    self.smb_recv_parse(CONST::SMB_COM_TRANSACTION)
  end



  # Perform a transaction against a given pipe name
  # Difference from trans: sets MaxParam/MaxData to zero
  # This is required to trigger mailslot bug :-(
  def trans_maxzero(pipe, param = '', body = '', setup_count = 0, setup_data = '', no_response = false, do_recv = true)

    # Null-terminate the pipe parameter if needed
    if (pipe[-1] != 0)
      pipe << "\x00"
    end

    pkt = CONST::SMB_TRANS_PKT.make_struct
    self.smb_defaults(pkt['Payload']['SMB'])

    # Packets larger than mlen will cause XP SP2 to disconnect us ;-(
    mlen = 4200

    # Figure out how much space is taken up by our current arguments
    xlen =  pipe.length + param.length + body.length

    filler1 = ''
    filler2 = ''

    # Fill any available space depending on the evasion settings
    if (xlen < mlen)
      filler1 = EVADE.make_offset_filler(evasion_opts['pad_data'], (mlen-xlen)/2)
      filler2 = EVADE.make_offset_filler(evasion_opts['pad_data'], (mlen-xlen)/2)
    end

    # Squish the whole thing together
    data = pipe + filler1 + param + filler2 + body

    # Throw some form of a warning out?
    if (data.length > mlen)
      # XXX This call will more than likely fail :-(
    end

    # Calculate all of the offsets
    base_offset = pkt.to_s.length + (setup_count * 2) - 4
    param_offset = base_offset + pipe.length + filler1.length
    data_offset = param_offset + filler2.length + param.length

    pkt['Payload']['SMB'].v['Command'] = CONST::SMB_COM_TRANSACTION
    pkt['Payload']['SMB'].v['Flags1'] = 0x18
    if self.require_signing
      #ascii
      pkt['Payload']['SMB'].v['Flags2'] = 0x2807
    else
      #ascii
      pkt['Payload']['SMB'].v['Flags2'] =  0x2801
    end

    pkt['Payload']['SMB'].v['WordCount'] = 14 + setup_count

    pkt['Payload'].v['ParamCountTotal'] = param.length
    pkt['Payload'].v['DataCountTotal'] = body.length
    pkt['Payload'].v['ParamCountMax'] = 0
    pkt['Payload'].v['DataCountMax'] = 0
    pkt['Payload'].v['ParamCount'] = param.length
    pkt['Payload'].v['ParamOffset'] = param_offset
    pkt['Payload'].v['DataCount'] = body.length
    pkt['Payload'].v['DataOffset'] = data_offset
    pkt['Payload'].v['SetupCount'] = setup_count
    pkt['Payload'].v['SetupData'] = setup_data

    pkt['Payload'].v['Payload'] = data

    if no_response
      pkt['Payload'].v['Flags'] = 2
    end

    ret = self.smb_send(pkt.to_s)
    return ret if no_response or not do_recv

    self.smb_recv_parse(CONST::SMB_COM_TRANSACTION)
  end


  # Perform a transaction against a given pipe name (no null terminator)
  def trans_nonull(pipe, param = '', body = '', setup_count = 0, setup_data = '', no_response = false, do_recv = true)

    pkt = CONST::SMB_TRANS_PKT.make_struct
    self.smb_defaults(pkt['Payload']['SMB'])

    # Packets larger than mlen will cause XP SP2 to disconnect us ;-(
    mlen = 4200

    # Figure out how much space is taken up by our current arguments
    xlen =  pipe.length + param.length + body.length

    filler1 = ''
    filler2 = ''

    # Fill any available space depending on the evasion settings
    if (xlen < mlen)
      filler1 = EVADE.make_offset_filler(evasion_opts['pad_data'], (mlen-xlen)/2)
      filler2 = EVADE.make_offset_filler(evasion_opts['pad_data'], (mlen-xlen)/2)
    end

    # Squish the whole thing together
    data = pipe + filler1 + param + filler2 + body

    # Throw some form of a warning out?
    if (data.length > mlen)
      # XXX This call will more than likely fail :-(
    end

    # Calculate all of the offsets
    base_offset = pkt.to_s.length + (setup_count * 2) - 4
    param_offset = base_offset + pipe.length + filler1.length
    data_offset = param_offset + filler2.length + param.length

    pkt['Payload']['SMB'].v['Command'] = CONST::SMB_COM_TRANSACTION
    pkt['Payload']['SMB'].v['Flags1'] = 0x18
    if self.require_signing
      #ascii
      pkt['Payload']['SMB'].v['Flags2'] = 0x2807
    else
      #ascii
      pkt['Payload']['SMB'].v['Flags2'] =  0x2801
    end

    pkt['Payload']['SMB'].v['WordCount'] = 14 + setup_count

    pkt['Payload'].v['ParamCountTotal'] = param.length
    pkt['Payload'].v['DataCountTotal'] = body.length
    pkt['Payload'].v['ParamCountMax'] = 0
    pkt['Payload'].v['DataCountMax'] = 0
    pkt['Payload'].v['ParamCount'] = param.length
    pkt['Payload'].v['ParamOffset'] = param_offset
    pkt['Payload'].v['DataCount'] = body.length
    pkt['Payload'].v['DataOffset'] = data_offset
    pkt['Payload'].v['SetupCount'] = setup_count
    pkt['Payload'].v['SetupData'] = setup_data

    pkt['Payload'].v['Payload'] = data

    if no_response
      pkt['Payload'].v['Flags'] = 2
    end

    ret = self.smb_send(pkt.to_s)
    return ret if no_response or not do_recv

    self.smb_recv_parse(CONST::SMB_COM_TRANSACTION)
  end

  # Perform a transaction2 request using the specified subcommand, parameters, and data
  def trans2(subcommand, param = '', body = '', do_recv = true)

    setup_count = 1
    setup_data = [subcommand].pack('v')

    data = param + body

    pkt = CONST::SMB_TRANS2_PKT.make_struct
    self.smb_defaults(pkt['Payload']['SMB'])

    base_offset = pkt.to_s.length + (setup_count * 2) - 4
    param_offset = base_offset
    data_offset = param_offset + param.length

    pkt['Payload']['SMB'].v['Command'] = CONST::SMB_COM_TRANSACTION2
    pkt['Payload']['SMB'].v['Flags1'] = 0x18
    if self.require_signing
      #ascii
      pkt['Payload']['SMB'].v['Flags2'] = 0x2807
    else
      #ascii
      pkt['Payload']['SMB'].v['Flags2'] =  0x2801
    end

    pkt['Payload']['SMB'].v['WordCount'] = 14 + setup_count

    pkt['Payload'].v['ParamCountTotal'] = param.length
    pkt['Payload'].v['DataCountTotal'] = body.length
    pkt['Payload'].v['ParamCountMax'] = 1024
    pkt['Payload'].v['DataCountMax'] = 65000
    pkt['Payload'].v['ParamCount'] = param.length
    pkt['Payload'].v['ParamOffset'] = param_offset
    pkt['Payload'].v['DataCount'] = body.length
    pkt['Payload'].v['DataOffset'] = data_offset
    pkt['Payload'].v['SetupCount'] = setup_count
    pkt['Payload'].v['SetupData'] = setup_data

    pkt['Payload'].v['Payload'] = data

    ret = self.smb_send(pkt.to_s)
    return ret if not do_recv

    ack = self.smb_recv_parse(CONST::SMB_COM_TRANSACTION2)

    return ack
  end


  # Perform a nttransaction request using the specified subcommand, parameters, and data
  def nttrans(subcommand, param = '', body = '', setup_count = 0, setup_data = '', do_recv = true)

    data = param + body

    pkt = CONST::SMB_NTTRANS_PKT.make_struct
    self.smb_defaults(pkt['Payload']['SMB'])

    base_offset = pkt.to_s.length + (setup_count * 2) - 4
    param_offset = base_offset
    data_offset = param_offset + param.length

    pkt['Payload']['SMB'].v['Command'] = CONST::SMB_COM_NT_TRANSACT
    pkt['Payload']['SMB'].v['Flags1'] = 0x18
    if self.require_signing
      #ascii
      pkt['Payload']['SMB'].v['Flags2'] = 0x2807
    else
      #ascii
      pkt['Payload']['SMB'].v['Flags2'] =  0x2801
    end

    pkt['Payload']['SMB'].v['WordCount'] = 19 + setup_count

    pkt['Payload'].v['ParamCountTotal'] = param.length
    pkt['Payload'].v['DataCountTotal'] = body.length
    pkt['Payload'].v['ParamCountMax'] = 1024
    pkt['Payload'].v['DataCountMax'] = 65000
    pkt['Payload'].v['ParamCount'] = param.length
    pkt['Payload'].v['ParamOffset'] = param_offset
    pkt['Payload'].v['DataCount'] = body.length
    pkt['Payload'].v['DataOffset'] = data_offset
    pkt['Payload'].v['SetupCount'] = setup_count
    pkt['Payload'].v['SetupData'] = setup_data
    pkt['Payload'].v['Subcommand'] = subcommand

    pkt['Payload'].v['Payload'] = data

    ret = self.smb_send(pkt.to_s)
    return ret if not do_recv

    ack = self.smb_recv_parse(CONST::SMB_COM_NT_TRANSACT)
    return ack
  end

  # Perform a nttransaction request using the specified subcommand, parameters, and data
  def nttrans_secondary(param = '', body = '', do_recv = true)

    data = param + body

    pkt = CONST::SMB_NTTRANS_SECONDARY_PKT.make_struct
    self.smb_defaults(pkt['Payload']['SMB'])

    base_offset = pkt.to_s.length - 4
    param_offset = base_offset
    data_offset = param_offset + param.length

    pkt['Payload']['SMB'].v['Command'] = CONST::SMB_COM_NT_TRANSACT_SECONDARY
    pkt['Payload']['SMB'].v['Flags1'] = 0x18
    if self.require_signing
      #ascii
      pkt['Payload']['SMB'].v['Flags2'] = 0x2807
    else
      #ascii
      pkt['Payload']['SMB'].v['Flags2'] =  0x2801
    end

    pkt['Payload']['SMB'].v['WordCount'] = 18

    pkt['Payload'].v['ParamCountTotal'] = param.length
    pkt['Payload'].v['DataCountTotal'] = body.length
    pkt['Payload'].v['ParamCount'] = param.length
    pkt['Payload'].v['ParamOffset'] = param_offset
    pkt['Payload'].v['DataCount'] = body.length
    pkt['Payload'].v['DataOffset'] = data_offset

    pkt['Payload'].v['Payload'] = data

    ret = self.smb_send(pkt.to_s)
    return ret if not do_recv

    ack = self.smb_recv_parse(CONST::SMB_COM_NT_TRANSACT_SECONDARY)
    return ack
  end

  def queryfs(level)
    parm = [level].pack('v')

    begin
      resp = trans2(CONST::TRANS2_QUERY_FS_INFO, parm, '')

      pcnt = resp['Payload'].v['ParamCount']
      dcnt = resp['Payload'].v['DataCount']
      poff = resp['Payload'].v['ParamOffset']
      doff = resp['Payload'].v['DataOffset']

      # Get the raw packet bytes
      resp_rpkt = resp.to_s

      # Remove the NetBIOS header
      resp_rpkt.slice!(0, 4)

      resp_parm = resp_rpkt[poff, pcnt]
      resp_data = resp_rpkt[doff, dcnt]
      return resp_data

    rescue ::Exception
      raise $!
    end
  end

  def symlink(src,dst)
    parm = [513, 0x00000000].pack('vV') + src + "\x00"

    begin
      resp = trans2(CONST::TRANS2_SET_PATH_INFO, parm, dst + "\x00")

      pcnt = resp['Payload'].v['ParamCount']
      dcnt = resp['Payload'].v['DataCount']
      poff = resp['Payload'].v['ParamOffset']
      doff = resp['Payload'].v['DataOffset']

      # Get the raw packet bytes
      resp_rpkt = resp.to_s

      # Remove the NetBIOS header
      resp_rpkt.slice!(0, 4)

      resp_parm = resp_rpkt[poff, pcnt]
      resp_data = resp_rpkt[doff, dcnt]
      return resp_data

    rescue ::Exception
      raise $!
    end
  end

  # Obtains allocation information on the mounted tree
  def queryfs_info_allocation
    data = queryfs(CONST::SMB_INFO_ALLOCATION)
    head = %w{fs_id sectors_per_unit unit_total units_available bytes_per_sector}
    vals = data.unpack('VVVVv')
    info = { }
    head.each_index {|i| info[head[i]]=vals[i]}
    return info
  end

  # Obtains volume information on the mounted tree
  def queryfs_info_volume
    data = queryfs(CONST::SMB_INFO_VOLUME)
    vals = data.unpack('VCA*')
    return {
      'serial' => vals[0],
      'label'  => vals[2][0,vals[1]].gsub("\x00", '')
    }
  end

  # Obtains file system volume information on the mounted tree
  def queryfs_fs_volume
    data = queryfs(CONST::SMB_QUERY_FS_VOLUME_INFO)
    vals = data.unpack('VVVVCCA*')
    return {
      'create_time' => (vals[1] << 32) + vals[0],
      'serial'      => vals[2],
      'label'       => vals[6][0,vals[3]].gsub("\x00", '')
    }
  end

  # Obtains file system size information on the mounted tree
  def queryfs_fs_size
    data = queryfs(CONST::SMB_QUERY_FS_SIZE_INFO)
    vals = data.unpack('VVVVVV')
    return {
      'total_alloc_units' => (vals[1] << 32) + vals[0],
      'total_free_units'  => (vals[3] << 32) + vals[2],
      'sectors_per_unit'  => vals[4],
      'bytes_per_sector'  => vals[5]
    }
  end

  # Obtains file system device information on the mounted tree
  def queryfs_fs_device
    data = queryfs(CONST::SMB_QUERY_FS_DEVICE_INFO)
    vals = data.unpack('VV')
    return {
      'device_type'   => vals[0],
      'device_chars'  => vals[1],
    }
  end

  # Obtains file system attribute information on the mounted tree
  def queryfs_fs_attribute
    data = queryfs(CONST::SMB_QUERY_FS_ATTRIBUTE_INFO)
    vals = data.unpack('VVVA*')
    return {
      'fs_attributes' => vals[0],
      'max_file_name' => vals[1],
      'fs_name'       => vals[3][0, vals[2]].gsub("\x00", '')
    }
  end

  # Enumerates a specific path on the mounted tree
  def find_first(path)
    files = { }
    parm = [
      26,  # Search for ALL files
      20,  # Maximum search count
      6,   # Resume and Close on End of Search
      260, # Level of interest
      0,   # Storage type is zero
    ].pack('vvvvV') + path + "\x00"

    begin
      resp = trans2(CONST::TRANS2_FIND_FIRST2, parm, '')
      search_next = 0
      begin
        pcnt = resp['Payload'].v['ParamCount']
        dcnt = resp['Payload'].v['DataCount']
        poff = resp['Payload'].v['ParamOffset']
        doff = resp['Payload'].v['DataOffset']

        # Get the raw packet bytes
        resp_rpkt = resp.to_s

        # Remove the NetBIOS header
        resp_rpkt.slice!(0, 4)

        resp_parm = resp_rpkt[poff, pcnt]
        resp_data = resp_rpkt[doff, dcnt]

        if search_next == 0
          # search id, search count, end of search, error offset, last name offset
          sid, scnt, eos, eoff, loff = resp_parm.unpack('v5')
        else
          # FINX_NEXT doesn't return a SID
          scnt, eos, eoff, loff = resp_parm.unpack('v4')
        end
        didx = 0
        while (didx < resp_data.length)
          info_buff = resp_data[didx, 70]
          break if info_buff.length != 70
          info = info_buff.unpack(
            'V'+	# Next Entry Offset
            'V'+	# File Index
            'VV'+	# Time Create
            'VV'+	# Time Last Access
            'VV'+	# Time Last Write
            'VV'+	# Time Change
            'VV'+	# End of File
            'VV'+	# Allocation Size
            'V'+	# File Attributes
            'V'+	# File Name Length
            'V'+	# Extended Attr List Length
            'C'+	# Short File Name Length
            'C' 	# Reserved
          )
<<<<<<< HEAD
          name = resp_data[didx + 70 + 24, info[15]].sub(/\x00+$/n, '')
=======
          name = resp_data[didx + 70 + 24, info[15]].sub!(/\x00+$/, '')
>>>>>>> 7c7b5713
          files[name] =
          {
            'type' => (info[14] & 0x10) ? 'D' : 'F',
            'attr' => info[14],
            'info' => info
          }

          break if info[0] == 0
          didx += info[0]
        end
        last_search_id = sid
        last_offset = loff
        last_filename = name
        if eos == 0 and last_offset != 0 #If we aren't at the end of the search, run find_next
          resp = find_next(last_search_id, last_offset, last_filename)
          search_next = 1 # Flip bit so response params will parse correctly
        end
      end until eos != 0 or last_offset == 0
    rescue ::Exception
      raise $!
    end

    return files
  end

  # Supplements find_first if file/dir count exceeds max search count
  def find_next(sid, resume_key, last_filename)

    parm = [
      sid, # Search ID
      20, # Maximum search count (Size of 20 keeps response to 1 packet)
      260, # Level of interest
      resume_key,   # Resume key from previous (Last name offset)
      6,   # Close search if end of search
    ].pack('vvvVv') + last_filename + "\x00" # Last filename returned from find_first or find_next
    resp = trans2(CONST::TRANS2_FIND_NEXT2, parm, '')
    return resp # Returns the FIND_NEXT2 response packet for parsing by the find_first function
  end

  # Recursively search through directories, to a max depth, searching for filenames
  # that matches regex and returns path to matching files.
  def file_search(current_path, regex, depth)
    depth -= 1
    if depth < 0
      return
    end

    results = find_first("#{current_path}*")
    files = []

    results.each do |result|
      if result[0] =~ /^(\.){1,2}$/  # Ignore . ..
        next
      end

      if result[1]['attr'] & CONST::SMB_EXT_FILE_ATTR_DIRECTORY > 0
        search_path = "#{current_path}#{result[0]}\\"
        begin
          files << file_search(search_path, regex, depth).flatten.compact
        rescue Rex::Proto::SMB::Exceptions::ErrorCode => e
          # Ignore permission errors
          unless e.get_error(e.error_code) == 'STATUS_ACCESS_DENIED'
            raise e
          end
        end
      else
        if result[0] =~ regex
          files << "#{current_path}#{result[0]}"
        end
      end
    end

    return files.flatten.compact
  end

  # Creates a new directory on the mounted tree
  def create_directory(name)
    files = { }
    parm = [0].pack('V') + name + "\x00"
    resp = trans2(CONST::TRANS2_CREATE_DIRECTORY, parm, '')
  end

# public read/write methods
  attr_accessor	:native_os, :native_lm, :encrypt_passwords, :extended_security, :read_timeout, :evasion_opts
  attr_accessor	:verify_signature, :use_ntlmv2, :usentlm2_session, :send_lm, :use_lanman_key, :send_ntlm
  attr_accessor  	:system_time, :system_zone
  #misc
  attr_accessor   :spnopt # used for SPN

# public read methods
  attr_reader		:dialect, :session_id, :challenge_key, :peer_native_lm, :peer_native_os
  attr_reader		:default_domain, :default_name, :auth_user, :auth_user_id
  attr_reader		:multiplex_id, :last_tree_id, :last_file_id, :process_id, :last_search_id
  attr_reader		:dns_host_name, :dns_domain_name
  attr_reader		:security_mode, :server_guid
  #signing related
  attr_reader		:sequence_counter,:signing_key, :require_signing

# private methods
  attr_writer		:dialect, :session_id, :challenge_key, :peer_native_lm, :peer_native_os
  attr_writer		:default_domain, :default_name, :auth_user, :auth_user_id
  attr_writer		:dns_host_name, :dns_domain_name
  attr_writer		:multiplex_id, :last_tree_id, :last_file_id, :process_id, :last_search_id
  attr_writer		:security_mode, :server_guid
  #signing related
  attr_writer		:sequence_counter,:signing_key, :require_signing

  attr_accessor	:socket


end
end
end
end<|MERGE_RESOLUTION|>--- conflicted
+++ resolved
@@ -1881,11 +1881,7 @@
             'C'+	# Short File Name Length
             'C' 	# Reserved
           )
-<<<<<<< HEAD
           name = resp_data[didx + 70 + 24, info[15]].sub(/\x00+$/n, '')
-=======
-          name = resp_data[didx + 70 + 24, info[15]].sub!(/\x00+$/, '')
->>>>>>> 7c7b5713
           files[name] =
           {
             'type' => (info[14] & 0x10) ? 'D' : 'F',
