--- conflicted
+++ resolved
@@ -136,12 +136,7 @@
       multi_json (~> 1.3)
     hike (1.2.3)
     i18n (0.6.11)
-<<<<<<< HEAD
-    jsobfu (0.1.7)
-=======
-    journey (1.0.4)
     jsobfu (0.2.0)
->>>>>>> e782a28d
       rkelly-remix (= 0.0.6)
     json (1.8.1)
     mail (2.6.1)
