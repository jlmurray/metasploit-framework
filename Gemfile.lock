GIT
  remote: https://github.com/rapid7/metasploit_data_models.git
  revision: 76d57173e5b7d7ecb79e0d2da20b89abc47dee94
  branch: staging/single-vuln-push
  specs:
    metasploit_data_models (0.23.2.pre.automatic.pre.exploitation.pre.migration)
      activerecord (>= 3.2.13, < 4.0.0)
      activesupport
      arel-helpers
      metasploit-concern (~> 0.3.0)
      metasploit-model (~> 0.29.0)
      pg
      railties (< 4.0.0)
      recog (~> 1.0)

PATH
  remote: .
  specs:
    metasploit-framework (4.11.0.pre.dev)
      actionpack (>= 3.2.21, < 4.0.0)
      activesupport (>= 3.2.21, < 4.0.0)
      bcrypt
      jsobfu (~> 0.2.0)
      json
      metasploit-concern (~> 0.3.0)
      metasploit-model (~> 0.29.0)
      meterpreter_bins (= 0.0.17)
      msgpack
      nokogiri
      packetfu (= 1.1.9)
      railties
      rb-readline-r7
      recog (~> 1.0)
      robots
      rubyzip (~> 1.1)
      sqlite3
      tzinfo
    metasploit-framework-db (4.11.0.pre.dev)
      activerecord (>= 3.2.21, < 4.0.0)
      metasploit-credential (~> 0.14.3)
      metasploit-framework (= 4.11.0.pre.dev)
      metasploit_data_models (~> 0.23.0)
      pg (>= 0.11)
    metasploit-framework-pcap (4.11.0.pre.dev)
      metasploit-framework (= 4.11.0.pre.dev)
      network_interface (~> 0.0.1)
      pcaprub

GEM
  remote: https://rubygems.org/
  specs:
    actionmailer (3.2.21)
      actionpack (= 3.2.21)
      mail (~> 2.5.4)
    actionpack (3.2.21)
      activemodel (= 3.2.21)
      activesupport (= 3.2.21)
      builder (~> 3.0.0)
      erubis (~> 2.7.0)
      journey (~> 1.0.4)
      rack (~> 1.4.5)
      rack-cache (~> 1.2)
      rack-test (~> 0.6.1)
      sprockets (~> 2.2.1)
    activemodel (3.2.21)
      activesupport (= 3.2.21)
      builder (~> 3.0.0)
    activerecord (3.2.21)
      activemodel (= 3.2.21)
      activesupport (= 3.2.21)
      arel (~> 3.0.2)
      tzinfo (~> 0.3.29)
    activeresource (3.2.21)
      activemodel (= 3.2.21)
      activesupport (= 3.2.21)
    activesupport (3.2.21)
      i18n (~> 0.6, >= 0.6.4)
      multi_json (~> 1.0)
    arel (3.0.3)
    arel-helpers (2.1.0)
      activerecord (>= 3.1.0, < 5)
    aruba (0.6.1)
      childprocess (>= 0.3.6)
      cucumber (>= 1.1.1)
      rspec-expectations (>= 2.7.0)
    bcrypt (3.1.10)
    builder (3.0.4)
    capybara (2.4.1)
      mime-types (>= 1.16)
      nokogiri (>= 1.3.3)
      rack (>= 1.0.0)
      rack-test (>= 0.5.4)
      xpath (~> 2.0)
    childprocess (0.5.3)
      ffi (~> 1.0, >= 1.0.11)
    coderay (1.1.0)
    cucumber (1.2.1)
      builder (>= 2.1.2)
      diff-lcs (>= 1.1.3)
      gherkin (~> 2.11.0)
      json (>= 1.4.6)
    cucumber-rails (1.4.0)
      capybara (>= 1.1.2)
      cucumber (>= 1.2.0)
      nokogiri (>= 1.5.0)
      rails (>= 3.0.0)
    diff-lcs (1.2.5)
    erubis (2.7.0)
    factory_girl (4.4.0)
      activesupport (>= 3.0.0)
    factory_girl_rails (4.4.1)
      factory_girl (~> 4.4.0)
      railties (>= 3.0.0)
    ffi (1.9.3)
    fivemat (1.2.1)
    gherkin (2.11.6)
      json (>= 1.7.6)
    hike (1.2.3)
    i18n (0.6.11)
    journey (1.0.4)
    jsobfu (0.2.1)
      rkelly-remix (= 0.0.6)
    json (1.8.1)
    mail (2.5.4)
      mime-types (~> 1.16)
      treetop (~> 1.4.8)
    metasploit-concern (0.3.0)
      activesupport (~> 3.0, >= 3.0.0)
      railties (< 4.0.0)
    metasploit-credential (0.14.3)
      metasploit-concern (~> 0.3.0)
      metasploit-model (~> 0.29.0)
      metasploit_data_models (~> 0.23.0)
      pg
      railties (< 4.0.0)
      rubyntlm
      rubyzip (~> 1.1)
    metasploit-model (0.29.0)
      activesupport
      railties (< 4.0.0)
<<<<<<< HEAD
    metasploit_data_models (0.23.1)
      activerecord (>= 3.2.13, < 4.0.0)
      activesupport
      arel-helpers
      metasploit-concern (~> 0.3.0)
      metasploit-model (~> 0.29.0)
      pg
      railties (< 4.0.0)
      recog (~> 1.0)
    meterpreter_bins (0.0.17)
=======
    meterpreter_bins (0.0.14)
>>>>>>> 96195f31
    method_source (0.8.2)
    mime-types (1.25.1)
    mini_portile (0.6.1)
    msgpack (0.5.11)
    multi_json (1.0.4)
    network_interface (0.0.1)
    nokogiri (1.6.5)
      mini_portile (~> 0.6.0)
    packetfu (1.1.9)
    pcaprub (0.11.3)
    pg (0.18.1)
    polyglot (0.3.5)
    pry (0.10.0)
      coderay (~> 1.1.0)
      method_source (~> 0.8.1)
      slop (~> 3.4)
    rack (1.4.5)
    rack-cache (1.2)
      rack (>= 0.4)
    rack-ssl (1.3.4)
      rack
    rack-test (0.6.2)
      rack (>= 1.0)
    rails (3.2.21)
      actionmailer (= 3.2.21)
      actionpack (= 3.2.21)
      activerecord (= 3.2.21)
      activeresource (= 3.2.21)
      activesupport (= 3.2.21)
      bundler (~> 1.0)
      railties (= 3.2.21)
    railties (3.2.21)
      actionpack (= 3.2.21)
      activesupport (= 3.2.21)
      rack-ssl (~> 1.3.2)
      rake (>= 0.8.7)
      rdoc (~> 3.4)
      thor (>= 0.14.6, < 2.0)
    rake (10.4.2)
    rb-readline-r7 (0.5.2.0)
    rdoc (3.12.2)
      json (~> 1.4)
    recog (1.0.16)
      nokogiri
    redcarpet (3.1.2)
    rkelly-remix (0.0.6)
    robots (0.10.1)
    rspec (2.99.0)
      rspec-core (~> 2.99.0)
      rspec-expectations (~> 2.99.0)
      rspec-mocks (~> 2.99.0)
    rspec-collection_matchers (1.0.0)
      rspec-expectations (>= 2.99.0.beta1)
    rspec-core (2.99.1)
    rspec-expectations (2.99.2)
      diff-lcs (>= 1.1.3, < 2.0)
    rspec-mocks (2.99.2)
    rspec-rails (2.99.0)
      actionpack (>= 3.0)
      activemodel (>= 3.0)
      activesupport (>= 3.0)
      railties (>= 3.0)
      rspec-collection_matchers
      rspec-core (~> 2.99.0)
      rspec-expectations (~> 2.99.0)
      rspec-mocks (~> 2.99.0)
    rubyntlm (0.5.0)
    rubyzip (1.1.7)
    shoulda-matchers (2.6.2)
    simplecov (0.5.4)
      multi_json (~> 1.0.3)
      simplecov-html (~> 0.5.3)
    simplecov-html (0.5.3)
    slop (3.6.0)
    sprockets (2.2.3)
      hike (~> 1.2)
      multi_json (~> 1.0)
      rack (~> 1.0)
      tilt (~> 1.1, != 1.3.0)
    sqlite3 (1.3.10)
    thor (0.19.1)
    tilt (1.4.1)
    timecop (0.7.1)
    treetop (1.4.15)
      polyglot
      polyglot (>= 0.3.1)
    tzinfo (0.3.42)
    xpath (2.0.0)
      nokogiri (~> 1.3)
    yard (0.8.7.4)

PLATFORMS
  ruby

DEPENDENCIES
  aruba
  cucumber-rails
  factory_girl (>= 4.1.0)
  factory_girl_rails
  fivemat (= 1.2.1)
  metasploit-framework!
  metasploit-framework-db!
  metasploit-framework-pcap!
  metasploit_data_models!
  pry
  rake (>= 10.0.0)
  redcarpet
  rspec (>= 2.12, < 3.0.0)
  rspec-rails (>= 2.12, < 3.0.0)
  shoulda-matchers
  simplecov (= 0.5.4)
  timecop
  yard<|MERGE_RESOLUTION|>--- conflicted
+++ resolved
@@ -1,9 +1,9 @@
 GIT
   remote: https://github.com/rapid7/metasploit_data_models.git
-  revision: 76d57173e5b7d7ecb79e0d2da20b89abc47dee94
+  revision: 6835d9cf61ad998db4184405ab21a92ef92caaa5
   branch: staging/single-vuln-push
   specs:
-    metasploit_data_models (0.23.2.pre.automatic.pre.exploitation.pre.migration)
+    metasploit_data_models (0.23.2.pre.single.pre.vuln.pre.push)
       activerecord (>= 3.2.13, < 4.0.0)
       activesupport
       arel-helpers
@@ -138,20 +138,7 @@
     metasploit-model (0.29.0)
       activesupport
       railties (< 4.0.0)
-<<<<<<< HEAD
-    metasploit_data_models (0.23.1)
-      activerecord (>= 3.2.13, < 4.0.0)
-      activesupport
-      arel-helpers
-      metasploit-concern (~> 0.3.0)
-      metasploit-model (~> 0.29.0)
-      pg
-      railties (< 4.0.0)
-      recog (~> 1.0)
     meterpreter_bins (0.0.17)
-=======
-    meterpreter_bins (0.0.14)
->>>>>>> 96195f31
     method_source (0.8.2)
     mime-types (1.25.1)
     mini_portile (0.6.1)
