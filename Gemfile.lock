--- conflicted
+++ resolved
@@ -105,13 +105,8 @@
       childprocess (>= 0.3.6)
       cucumber (>= 1.1.1)
       rspec-expectations (>= 2.7.0)
-<<<<<<< HEAD
-    bcrypt (3.1.7)
+    bcrypt (3.1.9)
     builder (3.1.4)
-=======
-    bcrypt (3.1.9)
-    builder (3.0.4)
->>>>>>> 9fe6f847
     capybara (2.4.1)
       mime-types (>= 1.16)
       nokogiri (>= 1.3.3)
@@ -194,14 +189,8 @@
       rake (>= 0.8.7)
       thor (>= 0.18.1, < 2.0)
     rake (10.3.2)
-<<<<<<< HEAD
-    recog (1.0.5)
-=======
     rb-readline (0.5.1)
-    rdoc (3.12.2)
-      json (~> 1.4)
     recog (1.0.0)
->>>>>>> 9fe6f847
       nokogiri
     redcarpet (3.1.2)
     rkelly-remix (0.0.6)
