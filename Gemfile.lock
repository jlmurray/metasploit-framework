GIT
  remote: github-metasploit-credential:rapid7/metasploit-credential.git
<<<<<<< HEAD
  revision: 7eb354ee05c9c9e55875f1c6b86de5de54b014a5
  tag: v0.3.2-electro-release
  specs:
    metasploit-credential (0.3.2.pre.electro.pre.release)
=======
  revision: 39fc93ded093ad862f62d257bcf9c5a08b614d30
  tag: v0.4.1-electro-release
  specs:
    metasploit-credential (0.4.1.pre.electro.pre.release)
>>>>>>> ad80ada8
      metasploit-concern (~> 0.1.0)
      metasploit_data_models (~> 0.17.0)
      rubyntlm
      rubyzip (~> 1.1)

PATH
  remote: .
  specs:
    metasploit-framework (4.9.3.pre.dev)
      activesupport (>= 3.0.0, < 4.0.0)
      bcrypt
      json
      msgpack
      nokogiri
      packetfu (= 1.1.9)
      railties
      rkelly-remix (= 0.0.6)
      robots
      sqlite3
      tzinfo

GEM
  remote: https://rubygems.org/
  specs:
    actionpack (3.2.17)
      activemodel (= 3.2.17)
      activesupport (= 3.2.17)
      builder (~> 3.0.0)
      erubis (~> 2.7.0)
      journey (~> 1.0.4)
      rack (~> 1.4.5)
      rack-cache (~> 1.2)
      rack-test (~> 0.6.1)
      sprockets (~> 2.2.1)
    activemodel (3.2.17)
      activesupport (= 3.2.17)
      builder (~> 3.0.0)
    activerecord (3.2.17)
      activemodel (= 3.2.17)
      activesupport (= 3.2.17)
      arel (~> 3.0.2)
      tzinfo (~> 0.3.29)
    activesupport (3.2.17)
      i18n (~> 0.6, >= 0.6.4)
      multi_json (~> 1.0)
    arel (3.0.3)
    bcrypt (3.1.7)
    builder (3.0.4)
    diff-lcs (1.2.5)
    erubis (2.7.0)
    factory_girl (4.4.0)
      activesupport (>= 3.0.0)
    factory_girl_rails (4.4.1)
      factory_girl (~> 4.4.0)
      railties (>= 3.0.0)
    fivemat (1.2.1)
    hike (1.2.3)
    i18n (0.6.9)
    journey (1.0.4)
    json (1.8.1)
    metasploit-concern (0.1.0)
      activesupport (~> 3.0, >= 3.0.0)
    metasploit_data_models (0.17.1)
      activerecord (>= 3.2.13, < 4.0.0)
      activesupport
      pg
    mini_portile (0.6.0)
    msgpack (0.5.8)
    multi_json (1.0.4)
    network_interface (0.0.1)
    nokogiri (1.6.2.1)
      mini_portile (= 0.6.0)
    packetfu (1.1.9)
    pcaprub (0.11.3)
    pg (0.17.1)
    rack (1.4.5)
    rack-cache (1.2)
      rack (>= 0.4)
    rack-ssl (1.3.4)
      rack
    rack-test (0.6.2)
      rack (>= 1.0)
    railties (3.2.17)
      actionpack (= 3.2.17)
      activesupport (= 3.2.17)
      rack-ssl (~> 1.3.2)
      rake (>= 0.8.7)
      rdoc (~> 3.4)
      thor (>= 0.14.6, < 2.0)
    rake (10.3.1)
    rdoc (3.12.2)
      json (~> 1.4)
    redcarpet (3.1.1)
    rkelly-remix (0.0.6)
    robots (0.10.1)
    rspec (2.14.1)
      rspec-core (~> 2.14.0)
      rspec-expectations (~> 2.14.0)
      rspec-mocks (~> 2.14.0)
    rspec-core (2.14.8)
    rspec-expectations (2.14.5)
      diff-lcs (>= 1.1.3, < 2.0)
    rspec-mocks (2.14.6)
    rspec-rails (2.14.2)
      actionpack (>= 3.0)
      activemodel (>= 3.0)
      activesupport (>= 3.0)
      railties (>= 3.0)
      rspec-core (~> 2.14.0)
      rspec-expectations (~> 2.14.0)
      rspec-mocks (~> 2.14.0)
    rubyntlm (0.4.0)
    rubyzip (1.1.4)
    shoulda-matchers (2.6.0)
      activesupport (>= 3.0.0)
    simplecov (0.5.4)
      multi_json (~> 1.0.3)
      simplecov-html (~> 0.5.3)
    simplecov-html (0.5.3)
    sprockets (2.2.2)
      hike (~> 1.2)
      multi_json (~> 1.0)
      rack (~> 1.0)
      tilt (~> 1.1, != 1.3.0)
    sqlite3 (1.3.9)
    thor (0.19.1)
    tilt (1.4.1)
    timecop (0.7.1)
    tzinfo (0.3.39)
    yard (0.8.7.4)

PLATFORMS
  ruby

DEPENDENCIES
  activerecord (>= 3.0.0, < 4.0.0)
  factory_girl (>= 4.1.0)
  factory_girl_rails
  fivemat (= 1.2.1)
  metasploit-credential!
  metasploit-framework!
  metasploit_data_models (~> 0.17.1)
  network_interface (~> 0.0.1)
  pcaprub
  pg (>= 0.11)
  rake (>= 10.0.0)
  redcarpet
  rspec (>= 2.12)
  rspec-rails
  shoulda-matchers
  simplecov (= 0.5.4)
  timecop
  yard<|MERGE_RESOLUTION|>--- conflicted
+++ resolved
@@ -1,16 +1,9 @@
 GIT
   remote: github-metasploit-credential:rapid7/metasploit-credential.git
-<<<<<<< HEAD
   revision: 7eb354ee05c9c9e55875f1c6b86de5de54b014a5
   tag: v0.3.2-electro-release
   specs:
     metasploit-credential (0.3.2.pre.electro.pre.release)
-=======
-  revision: 39fc93ded093ad862f62d257bcf9c5a08b614d30
-  tag: v0.4.1-electro-release
-  specs:
-    metasploit-credential (0.4.1.pre.electro.pre.release)
->>>>>>> ad80ada8
       metasploit-concern (~> 0.1.0)
       metasploit_data_models (~> 0.17.0)
       rubyntlm
