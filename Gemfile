--- conflicted
+++ resolved
@@ -10,12 +10,7 @@
   # Metasploit::Credential database models
   gem 'metasploit-credential', '~> 0.12.0'
   # Database models shared between framework and Pro.
-<<<<<<< HEAD
-  gem 'metasploit_data_models', '~> 0.21.0'
-=======
-  # gem 'metasploit_data_models', '~> 0.19'
-  gem 'metasploit_data_models', :git => 'git@github.com:hmoore-r7/metasploit_data_models.git'
->>>>>>> 24eec0e2
+  gem 'metasploit_data_models', '~> 0.21.1'
   # Needed for module caching in Mdm::ModuleDetails
   gem 'pg', '>= 0.11'
 end
