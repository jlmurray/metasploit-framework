source 'https://rubygems.org'

# Need 3+ for ActiveSupport::Concern
gem 'activesupport', '>= 3.0.0', '< 4.0.0'
# Needed for some admin modules (cfme_manageiq_evm_pass_reset.rb)
gem 'bcrypt'
# Needed for some admin modules (scrutinizer_add_user.rb)
gem 'json'
# Needed by msfgui and other rpc components
gem 'msgpack'
# Needed by anemone crawler
gem 'nokogiri'
# Needed by db.rb and Msf::Exploit::Capture
gem 'packetfu', '1.1.9'
<<<<<<< HEAD
# Run initializers for metasploit-concern, metasploit-credential, metasploit_data_models Rails::Engines
gem 'railties'
=======
>>>>>>> 832d22cd
# Needed by JSObfu
gem 'rkelly-remix', '0.0.6'
# Needed by anemone crawler
gem 'robots'
<<<<<<< HEAD
# required for Time::TZInfo in ActiveSupport
gem 'tzinfo'
=======
# Needed for some post modules
gem 'sqlite3'
>>>>>>> 832d22cd

group :db do
  # Needed for Msf::DbManager
  gem 'activerecord', '>= 3.0.0', '< 4.0.0'
  # Metasploit::Creential database models
  gem 'metasploit-credential', git: 'github-metasploit-credential:rapid7/metasploit-credential.git', tag: 'v0.1.2-metasploit-credential'
  # Database models shared between framework and Pro.
  gem 'metasploit_data_models', '~> 0.17.1'
  # Needed for module caching in Mdm::ModuleDetails
  gem 'pg', '>= 0.11'
end

group :development do
  # Markdown formatting for yard
  gem 'redcarpet'
  # generating documentation
  gem 'yard'
end

group :development, :test do
  # supplies factories for producing model instance for specs
  # Version 4.1.0 or newer is needed to support generate calls without the
  # 'FactoryGirl.' in factory definitions syntax.
  gem 'factory_girl', '>= 4.1.0'
  # automatically include factories from spec/factories
  gem 'factory_girl_rails'
  # Make rspec output shorter and more useful
  gem 'fivemat', '1.2.1'
  # running documentation generation tasks and rspec tasks
  gem 'rake', '>= 10.0.0'
  # testing framework
  gem 'rspec', '>= 2.12'
  # Define `rake spec`.  Must be in development AND test so that its available by default as a rake test when the
  # environment is development
  gem 'rspec-rails'
end

group :pcap do
  gem 'network_interface', '~> 0.0.1'
  # For sniffer and raw socket modules
  gem 'pcaprub'
end

group :test do
  gem 'shoulda-matchers'
  # code coverage for tests
  # any version newer than 0.5.4 gives an Encoding error when trying to read the source files.
  # see: https://github.com/colszowka/simplecov/issues/127 (hopefully fixed in 0.8.0)
  gem 'simplecov', '0.5.4', :require => false
  # Manipulate Time.now in specs
  gem 'timecop'
end<|MERGE_RESOLUTION|>--- conflicted
+++ resolved
@@ -12,22 +12,16 @@
 gem 'nokogiri'
 # Needed by db.rb and Msf::Exploit::Capture
 gem 'packetfu', '1.1.9'
-<<<<<<< HEAD
 # Run initializers for metasploit-concern, metasploit-credential, metasploit_data_models Rails::Engines
 gem 'railties'
-=======
->>>>>>> 832d22cd
 # Needed by JSObfu
 gem 'rkelly-remix', '0.0.6'
 # Needed by anemone crawler
 gem 'robots'
-<<<<<<< HEAD
 # required for Time::TZInfo in ActiveSupport
 gem 'tzinfo'
-=======
 # Needed for some post modules
 gem 'sqlite3'
->>>>>>> 832d22cd
 
 group :db do
   # Needed for Msf::DbManager
