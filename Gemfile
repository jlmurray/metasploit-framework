--- conflicted
+++ resolved
@@ -4,51 +4,41 @@
 gem 'activesupport', '>= 3.0.0'
 # Needed for some admin modules (scrutinizer_add_user.rb)
 gem 'json'
-<<<<<<< HEAD
-# Database models shared between framework and Pro.
-gem 'metasploit_data_models', '~> 0.7.1'
-=======
->>>>>>> 3d5eb24a
 # Needed by msfgui and other rpc components
 gem 'msgpack'
 # Needed by anemone crawler
 gem 'nokogiri'
-<<<<<<< HEAD
-# Needed for module caching in Mdm::Module::Details
-gem 'pg', '>= 0.11'
-=======
->>>>>>> 3d5eb24a
 # Needed by anemone crawler
 gem 'robots'
 
 group :db do
-  # Needed for Msf::DbManager
-  gem 'activerecord'
-  # Database models shared between framework and Pro.
-  gem 'metasploit_data_models', '~> 0.6.16'
-  # Needed for module caching in Mdm::ModuleDetails
-  gem 'pg', '>= 0.11'
+	# Needed for Msf::DbManager
+	gem 'activerecord'
+	# Database models shared between framework and Pro.
+	gem 'metasploit_data_models', '~> 0.7.1'
+	# Needed for module caching in Mdm::ModuleDetails
+	gem 'pg', '>= 0.11'
 end
 
 group :pcap do
-  # For sniffer and raw socket modules
-  gem 'pcaprub'
+	# For sniffer and raw socket modules
+	gem 'pcaprub'
 end
 
 group :development do
-  # Markdown formatting for yard
-  gem 'redcarpet'
-  # generating documentation
-  gem 'yard'
+	# Markdown formatting for yard
+	gem 'redcarpet'
+	# generating documentation
+	gem 'yard'
 end
 
 group :development, :test do
 	# supplies factories for producing model instance for specs
-  # Version 4.1.0 or newer is needed to support generate calls without the
-  # 'FactoryGirl.' in factory definitions syntax.
-  gem 'factory_girl', '>= 4.1.0'
-  # running documentation generation tasks and rspec tasks
-  gem 'rake'
+	# Version 4.1.0 or newer is needed to support generate calls without the
+	# 'FactoryGirl.' in factory definitions syntax.
+	gem 'factory_girl', '>= 4.1.0'
+	# running documentation generation tasks and rspec tasks
+	gem 'rake'
 end
 
 group :test do
@@ -56,14 +46,14 @@
 	# transactional fixtures because multiple connections are in use so
 	# transactions won't work.
 	gem 'database_cleaner'
-  # testing framework
-  gem 'rspec', '>= 2.12'
-  # add matchers from shoulda, such as query_the_database, which is useful for
-  # testing that the Msf::DBManager activation is respected.
-  gem 'shoulda-matchers'
-  # code coverage for tests
-  # any version newer than 0.5.4 gives an Encoding error when trying to read the source files.
-  gem 'simplecov', '0.5.4', :require => false
+	# testing framework
+	gem 'rspec', '>= 2.12'
+	# add matchers from shoulda, such as query_the_database, which is useful for
+	# testing that the Msf::DBManager activation is respected.
+	gem 'shoulda-matchers'
+	# code coverage for tests
+	# any version newer than 0.5.4 gives an Encoding error when trying to read the source files.
+	gem 'simplecov', '0.5.4', :require => false
 	# Manipulate Time.now in specs
 	gem 'timecop'
 end