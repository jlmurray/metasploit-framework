--- conflicted
+++ resolved
@@ -7,15 +7,9 @@
   # Needed for Msf::DbManager
   gem 'activerecord', '>= 3.0.0', '< 4.0.0'
   # Metasploit::Credential database models
-<<<<<<< HEAD
-  gem 'metasploit-credential', git: 'github-metasploit-credential:rapid7/metasploit-credential.git', tag: 'v0.4.8-electro-release'
-  # Database models shared between framework and Pro.
-  gem 'metasploit_data_models', '~> 0.17.2.pre.metasploit.pre.data.pre.models.pre.search'
-=======
   gem 'metasploit-credential', git: 'github-metasploit-credential:rapid7/metasploit-credential.git', tag: 'v0.5.6.pre.electro.pre.release'
   # Database models shared between framework and Pro.
   gem 'metasploit_data_models', '>= 0.18.0', '< 0.19'
->>>>>>> 467c6867
   # Needed for module caching in Mdm::ModuleDetails
   gem 'pg', '>= 0.11'
 end
