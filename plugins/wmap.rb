#
# Web assessment for the metasploit framework
# Efrain Torres    - et[ ] metasploit.com  2012
#
# $Id$
# $Revision$
#

require 'rabal/tree'
require 'msf/core/rpc/v10/client'
#require 'fileutils'

module Msf

class Plugin::Wmap < Msf::Plugin
	class WmapCommandDispatcher

		attr_accessor :wmapmodules  # Enabled Wmap modules 
		attr_accessor :targets      # Targets
		attr_accessor :lastsites    # Temp location of previously obtained sites 
		attr_accessor :rpcarr       # Array or rpc connections
		attr_accessor :njobs        # Max number of jobs 
		attr_accessor :nmaxdisplay  # Flag to stop displaying the same mesg
		attr_accessor :runlocal		# Flag to run local modules only
		attr_accessor :masstop		# Flag to stop everything
		attr_accessor :killwhenstop # Kill process when exiting
		
		include Msf::Ui::Console::CommandDispatcher

		def name
			"wmap"
		end

		#
		# The initial command set
		#
		def commands
			{
				"wmap_targets"  => "Manage targets",
				"wmap_sites"   => "Manage sites",
				"wmap_nodes" => "Manage nodes",
				"wmap_run"   => "Test targets",
				"wmap_modules"  => "Manage wmap modules",
				"wmap_vulns"  => "Display web vulns",
			}
		end
		
		def cmd_wmap_vulns(*args)
			args.push("-h") if args.length == 0

			while (arg = args.shift)
				case arg
				when '-l'
					view_vulns
					return
				when '-h'
					print_status("Usage: wmap_vulns [options]")
					print_line("\t-h 		Display this help text")
					print_line("\t-l 		Display web vulns table")

					print_line("")
					return
				else
					print_error("Unknown flag.")
					return
				end
			end
		end

		
		def cmd_wmap_modules(*args)
			args.push("-h") if args.length == 0

			while (arg = args.shift)
				case arg
				when '-l'
					view_modules
					return
				when '-r'
					load_wmap_modules(true)
					return
				when '-h'
					print_status("Usage: wmap_modules [options]")
					print_line("\t-h 		Display this help text")
					print_line("\t-l  		List all wmap enabled modules")
					print_line("\t-r		Reload wmap modules")

					print_line("")
					return
				else
					print_error("Unknown flag.")
					return
				end
			end
		end

		def cmd_wmap_targets(*args)
			args.push("-h") if args.length == 0

			while (arg = args.shift)
				case arg
				when '-c'
					self.targets = Hash.new() 
				when '-l'
					view_targets
					return
				when '-t'
					process_urls(args.shift)
				when '-d'
					process_ids(args.shift)
				when '-h'
					print_status("Usage: wmap_targets [options]")
					print_line("\t-h 		Display this help text")
					print_line("\t-t [urls]	Define target sites (vhost1,url[space]vhost2,url) ")
					print_line("\t-d [ids]	Define target sites (id1, id2, id3 ...)") 
					print_line("\t-c 		Clean target sites list")
					print_line("\t-l  		List all target sites")

					print_line("")
					return
				else
					print_error("Unknown flag.")
					return
				end
			end
		end

		def cmd_wmap_sites(*args)
			args.push("-h") if args.length == 0

			while (arg = args.shift)
				case arg
				when '-a'
					s = add_web_site(args.shift)
					if s
						print_status("Site created.")
					else
						print_error("Unable to create site")
					end
				when '-l'
					view_sites
					return
				when '-s'
					u = args.shift
					l = args.shift
					s = args.shift

					if not u
						return
					end
					
					if l == nil or l.empty?
						l = 200
						s = true
					else
						l = l.to_i
						s = false
					end
					
					if u.include? 'http'
						# Parameters are in url form
						view_site_tree(u,l,s)
					else
					    # Parameters are digits
					    if !self.lastsites or self.lastsites.length == 0 
							view_sites
							print_status ("Web sites ids. referenced from previous table.")
						end
		
						target_whitelist = []
						ids = u.to_s.split(/,/)

						ids.each do |id|
							next if id.to_s.strip.empty?
				
							if id.to_i > self.lastsites.length
								print_error("Skipping id #{id}...") 
							else
								target_whitelist << self.lastsites[id.to_i]
								#print_status("Loading #{self.lastsites[id.to_i]}.")
							end
						end

						# Skip the DB entirely if no matches
						return if target_whitelist.length == 0

						if not self.targets
							self.targets = Hash.new() 
						end

						target_whitelist.each do |ent|
							view_site_tree(ent,l,s)
						end		
					end
					return
				when '-h'
					print_status("Usage: wmap_sites [options]")
					print_line("\t-h        Display this help text")
					print_line("\t-a [url]  Add site (vhost,url)")
					print_line("\t-l        List all available sites")
					print_line("\t-s [id]   Display site structure (vhost,url|ids) (level)")

					print_line("")
					return
				else
					print_error("Unknown flag.")
					return
				end
			end
		end

		def cmd_wmap_nodes(*args)
		
			if not self.rpcarr
				self.rpcarr=Hash.new() 
			end
		
			args.push("-h") if args.length == 0

			while (arg = args.shift)
				case arg
				when '-a'
					h = args.shift
					r = args.shift
					s = args.shift
					u = args.shift
					p = args.shift
				
					res = rpc_add_node(h,r,s,u,p,false)
					if res
						print_status("Node created.")
					else
						print_error("Unable to create node")
					end
				when '-c'
					idref = args.shift
					
					if not idref
						print_error("No id defined")
						return
					end
					if idref.upcase == 'ALL'
						print_status("All nodes removed")
						self.rpcarr = Hash.new() 
					else
						idx=0
						self.rpcarr.each do |k,v|
							if idx == idref.to_i
								self.rpcarr.delete(k)
								print_status("Node deleted #{k}") 
							end
							idx += 1
						end
					end
				when '-d'
					host = args.shift
					port = args.shift
					user = args.shift
					pass = args.shift
					dbname = args.shift
				
					res = rpc_db_nodes(host,port,user,pass,dbname)
					if res
						print_status("OK.")
					else
						print_error("Error")
					end			
				when '-l'
					rpc_list_nodes
					return
				when '-j'
					rpc_view_jobs
					return	
				when '-k'
					node = args.shift
					jid = args.shift
					rpc_kill_node(node,jid)
					return		
				when '-h'
					print_status("Usage: wmap_nodes [options]")
					print_line("\t-h                            Display this help text")
					print_line("\t-c id                         Remove id node (Use ALL for ALL nodes")
					print_line("\t-a host port ssl user pass    Add node")
					print_line("\t-d host port user pass db     Force all nodes to connect to db")
					print_line("\t-j                            View detailed jobs")
					print_line("\t-k ALL|id ALL|job_id          Kill jobs on node")
					print_line("\t-l                            List all current nodes")
					
					print_line("")
					return
				else
					print_error("Unknown flag.")
					return
				end
			end
		end

		def cmd_wmap_run(*args)
			# Stop everything
			self.masstop = false
			self.killwhenstop  = true
		
			trap("INT") { 
				print_error("Stopping execution...")
				self.masstop = true
				if self.killwhenstop
					rpc_kill_node('ALL','ALL')
				end
				return
			}
					
			# Max numbers of concurrent jobs per node
			self.njobs = 25
			self.nmaxdisplay = false
			self.runlocal = false
			
			# Formating
			sizeline = 60

			wmap_show = 2**0
			wmap_expl = 2**1

			# Exclude files can be modified by setting datastore['WMAP_EXCLUDE']
			wmap_exclude_files = '.*\.(gif|jpg|png*)$'

			run_wmap_ssl = true
			run_wmap_server = true
			run_wmap_dir_file = true
			run_wmap_query = true
			run_wmap_unique_query = true
			run_wmap_generic = true

			# If module supports datastore['VERBOSE']
			moduleverbose = false

			showprogress = false
			
			if not self.rpcarr
				self.rpcarr = Hash.new() 
			end
			
			if not run_wmap_ssl
				print_status("Loading of wmap ssl modules disabled.")
			end
			if not run_wmap_server
				print_status("Loading of wmap server modules disabled.")
			end
			if not run_wmap_dir_file
				print_status("Loading of wmap dir and file modules disabled.")
			end
			if not run_wmap_query
				print_status("Loading of wmap query modules disabled.")
			end
			if not run_wmap_unique_query
				print_status("Loading of wmap unique query modules disabled.")
			end
			if not run_wmap_generic
				print_status("Loading of wmap generic modules disabled.")
			end

			stamp = Time.now.to_f
			mode  = 0

			eprofile = []
			using_p = false
			using_m = false
			usinginipath = false
			
			mname = ''
			inipathname = '/'

			args.push("-h") if args.length == 0

			while (arg = args.shift)
				case arg
				when '-t'
					mode |= wmap_show
				when '-e'
					mode |= wmap_expl

					profile = args.shift

					if profile
						print_status("Using profile #{profile}.")

						begin
							File.open(profile).each do |str|
								if not str.include? '#'
									# Not a comment
									modname = str.strip
									if not modname.empty?
										eprofile << modname
									end
								end
								using_p = true
							end
						rescue
							print_error("Profile not found or invalid.")
							return
						end
					else
						print_status("Using ALL wmap enabled modules.")
					end
				when '-m'
					mode |= wmap_expl

					mname = args.shift

					if mname
						print_status("Using module #{mname}.")
					end
					using_m = true
				when '-p'
					mode |= wmap_expl

					inipathname = args.shift

					if inipathname
						print_status("Using initial path #{inipathname}.")
					end
					usinginipath = true	

				when '-h'
					print_status("Usage: wmap_run [options]")
					print_line("\t-h                        Display this help text")
					print_line("\t-t                        Show all enabled modules")
					print_line("\t-m [regex]                Launch only modules that name match provided regex.")
					print_line("\t-p [regex]                Only test path defined by regex.")
					print_line("\t-e [/path/to/profile]     Launch profile modules against all matched targets.")
					print_line("\t                          (No profile file runs all enabled modules.)")
					print_line("")
					return
				else
					print_error("Unknown flag")	
					return
				end
			end
			
			if (self.rpcarr.length == 0) and (mode & wmap_show == 0)
				print_error("NO WMAP NODES DEFINED. Executing local modules")
				self.runlocal = true
			end
	
			if self.targets == nil
				print_error("Targets have not been selected.")
				return
			end

			if self.targets.keys.length == 0
				print_error("Targets have not been selected.")
				return
			end
			
			execmod = true
			if (mode & wmap_show != 0)
				execmod = false
			end

			self.targets.each_with_index do |t, idx|
								
				selected_host = t[1][:host]
				selected_port = t[1][:port]
				selected_ssl  = t[1][:ssl]
				selected_vhost = t[1][:vhost]

				print_status ("Testing target:")
				print_status ("\tSite: #{selected_vhost} (#{selected_host})")
				print_status ("\tPort: #{selected_port} SSL: #{selected_ssl}")
				print_line '='* sizeline
				print_status("Testing started. #{(Time.now )}")

				if not selected_ssl
					run_wmap_ssl = false
					#print_status ("Target is not SSL. SSL modules disabled.")
				end

				# wmap_dir, wmap_file
				matches = Hash.new() 

				# wmap_server
				matches1 = Hash.new() 

				# wmap_query
				matches2 = Hash.new() 

				# wmap_ssl
				matches3 = Hash.new() 

				# wmap_unique_query
				matches5 = Hash.new() 

				# wmap_generic
				matches10 = Hash.new() 

				# OPTIONS
				opt_str = nil
				jobify  = false
				
				# This will be clean later
				load_wmap_modules(false)

				self.wmapmodules.each do |w|
					case w[2]
					when :wmap_server
						if run_wmap_server
							matches1[w]=true
						end
					when :wmap_query
						if run_wmap_query
							matches2[w]=true
						end
					when :wmap_unique_query
						if run_wmap_unique_query
							matches5[w]=true
						end
					when :wmap_generic
						if run_wmap_generic
							matches10[w]=true
						end
					when :wmap_dir, :wmap_file
						if run_wmap_dir_file
							matches[w]=true
						end
					when :wmap_ssl
						if run_wmap_ssl
							matches3[w]=true	
						end
					else
						# Black Hole
					end
				end

				# Execution order (orderid)
				matches = sort_by_orderid(matches)
				matches1 = sort_by_orderid(matches1)
				matches2 = sort_by_orderid(matches2)
				matches3 = sort_by_orderid(matches3)
				matches5 = sort_by_orderid(matches5)
				matches10 = sort_by_orderid(matches10)
					
				#
				# Handle modules that need to be run before all tests IF SERVER is SSL, once usually again the SSL web server.
				# :wmap_ssl
				#

				print_status "\n=[ SSL testing ]="
				print_line "=" * sizeline

				if not selected_ssl
					print_status ("Target is not SSL. SSL modules disabled.")
				end

				idx = 0
				matches3.each_key do |xref|
					if self.masstop
						print_error("STOPPED.")
						return
					end
					
					# Module not part of profile or not match 
					if ( using_p and eprofile.include? xref[0].split('/').last ) or (using_m and xref[0].to_s.match(mname)) or (not using_m and not using_p) 	
						idx += 1

						begin
							# Module options hash
							modopts = Hash.new() 
						
							#
							# The code is just a proof-of-concept and will be expanded in the future
							#
							print_status "Module #{xref[0]}"
							
							if (mode & wmap_expl != 0)

								#
								# For modules to have access to the global datastore
								# i.e. set -g DOMAIN test.com
								#
								self.framework.datastore.each do |gkey,gval|
									modopts[gkey]=gval
								end

								#
								# Parameters passed in hash xref
								#
								modopts['RHOST'] = selected_host
								modopts['RHOSTS'] = selected_host
								modopts['RPORT'] = selected_port.to_s
								modopts['SSL'] = selected_ssl
								modopts['VHOST'] = selected_vhost.to_s
								modopts['VERBOSE'] = moduleverbose
								modopts['ShowProgress'] = showprogress
								modopts['RunAsJob'] = jobify
								
								begin
									if execmod
										rpcnode = rpc_round_exec(xref[0],xref[1], modopts, self.njobs)
									end
								rescue ::Exception
									print_status(" >> Exception during launch from #{xref[0]}: #{$!}")
								end			
							end

						rescue ::Exception
							print_status(" >> Exception from #{xref[0]}: #{$!}")
						end
					end
				end

				#
				# Handle modules that need to be run before all tests, once usually again the web server.
				# :wmap_server
				#
				print_status "\n=[ Web Server testing ]="
				print_line "=" * sizeline

				idx = 0
				matches1.each_key do |xref|
										
					if self.masstop
						print_error("STOPPED.")
						return
					end
					
					# Module not part of profile or not match 
					if ( using_p and eprofile.include? xref[0].split('/').last ) or (using_m and xref[0].to_s.match(mname)) or (not using_m and not using_p)	
						idx += 1
					
						begin
							# Module options hash
							modopts = Hash.new() 

							#
							# The code is just a proof-of-concept and will be expanded in the future
							#
															
							print_status "Module #{xref[0]}"
							
							if (mode & wmap_expl != 0)

								#
								# For modules to have access to the global datastore
								# i.e. set -g DOMAIN test.com
								#
								self.framework.datastore.each do |gkey,gval|
									modopts[gkey]=gval
								end

								#
								# Parameters passed in hash xref
								#
								modopts['RHOST'] = selected_host
								modopts['RHOSTS'] = selected_host
								modopts['RPORT'] = selected_port.to_s
								modopts['SSL'] = selected_ssl
								modopts['VHOST'] = selected_vhost.to_s
								modopts['VERBOSE'] = moduleverbose
								modopts['ShowProgress'] = showprogress
								modopts['RunAsJob'] = jobify
									
								begin
									if execmod
										rpcnode = rpc_round_exec(xref[0],xref[1], modopts, self.njobs)
									end
								rescue ::Exception
									print_status(" >> Exception during launch from #{xref[0]}: #{$!}")
								end		
							end

						rescue ::Exception
							print_status(" >> Exception from #{xref[0]}: #{$!}")
						end
					end	
				end

				#
				# Handle modules to be run at every path/file
				# wmap_dir, wmap_file
				#
				print_status "\n=[ File/Dir testing ]="
				print_line "=" * sizeline

				idx = 0
				matches.each_key do |xref|
					
					if self.masstop
						print_error("STOPPED.")
						return
					end
					
					# Module not part of profile or not match 
					if ( using_p and eprofile.include? xref[0].split('/').last ) or (using_m and xref[0].to_s.match(mname)) or (not using_m and not using_p)	
						idx+=1

						begin
							# Module options hash
							modopts = Hash.new() 

							#
							# The code is just a proof-of-concept and will be expanded in the future
							#
															
							print_status "Module #{xref[0]}"
							
							if (mode & wmap_expl != 0)
								#
								# For modules to have access to the global datastore
								# i.e. set -g DOMAIN test.com
								#
								self.framework.datastore.each do |gkey,gval|
									modopts[gkey]=gval
								end

								#
								# Parameters passed in hash xref
								#
								modopts['RHOST'] = selected_host
								modopts['RHOSTS'] = selected_host
								modopts['RPORT'] = selected_port.to_s
								modopts['SSL'] = selected_ssl
								modopts['VHOST'] = selected_vhost.to_s
								modopts['VERBOSE'] = moduleverbose
								modopts['ShowProgress'] = showprogress
								modopts['RunAsJob'] = jobify
								
								#
								# Run the plugins that only need to be
								# launched once.
								#

								wtype = xref[2]

								h = self.framework.db.workspace.hosts.find_by_address(selected_host)
								s = h.services.find_by_port(selected_port)
								w = s.web_sites.find_by_vhost(selected_vhost)

								test_tree = load_tree(w)
								test_tree.each do |node|

									if self.masstop
										print_error("STOPPED.")
										return
									end
								
									p = node.current_path
									testpath = Pathname.new(p)
									strpath = testpath.cleanpath(false).to_s

									#
									# Fixing paths
									#

									if node.is_leaf? and not node.is_root?
										#
										# Later we can add here more checks to see if its a file
										#
									else
										if node.is_root?
											strpath = "/"
										else
											strpath = strpath.chomp + "/"
										end
									end

									strpath = strpath.gsub("//", "/")
									#print_status("Testing path: #{strpath}")

									#
									# Launch plugin depending module type.
									# Module type depends on main input type.
									# Code may be the same but it depend on final
									# versions of plugins
									#

									case wtype
									when :wmap_file
										if node.is_leaf? and not node.is_root?
											#
											# Check if an exclusion regex has been defined
											#
											if self.framework.datastore['WMAP_EXCLUDE']
												excludefilestr = self.framework.datastore['WMAP_EXCLUDE']
											else
												excludefilestr = wmap_exclude_files
											end

											if not strpath.match(excludefilestr)
												if (not usinginipath) or (usinginipath and strpath.match(inipathname)) 
													modopts['PATH'] = strpath
													print_status("Path: #{strpath}")

													begin
														if execmod
															rpcnode = rpc_round_exec(xref[0],xref[1], modopts, self.njobs)
														end
													rescue ::Exception
														print_status(" >> Exception during launch from #{xref[0]}: #{$!}")
													end	
												end
											end
										end
									when :wmap_dir
										if (node.is_leaf? and not strpath.include? ".") or node.is_root? or not node.is_leaf?
											if (not usinginipath) or (usinginipath and strpath.match(inipathname)) 		
										
												modopts['PATH'] = strpath
												print_status("Path: #{strpath}")

												begin
													if execmod
														rpcnode = rpc_round_exec(xref[0],xref[1], modopts, njobs)
													end
												rescue ::Exception
													print_status(" >> Exception during launch from #{xref[0]}: #{$!}")
												end
											end
										end
									end
								end
							end
						rescue ::Exception
							print_status(" >> Exception from #{xref[0]}: #{$!}")
						end
					end	
				end

				#
				# Run modules for each request to play with URI with UNIQUE query parameters.
				# wmap_unique_query
				#
				print_status "\n=[ Unique Query testing ]="
				print_line "=" * sizeline

				idx = 0
				matches5.each_key do |xref|
					
					if self.masstop
						print_error("STOPPED.")
						return
					end
					
					# Module not part of profile or not match 
					if ( using_p and eprofile.include? xref[0].split('/').last ) or (using_m and xref[0].to_s.match(mname)) or (not using_m and not using_p)	
						idx += 1

						begin
							# Module options hash
							modopts = Hash.new() 

							#
							# The code is just a proof-of-concept and will be expanded in the future
							#
															
							print_status "Module #{xref[0]}"
							
							if (mode & wmap_expl != 0)
								#
								# For modules to have access to the global datastore
								# i.e. set -g DOMAIN test.com
								#
								self.framework.datastore.each do |gkey,gval|
									modopts[gkey]=gval
								end

								#
								# Parameters passed in hash xref
								#

								modopts['RHOST'] = selected_host
								modopts['RHOSTS'] = selected_host
								modopts['RPORT'] = selected_port.to_s
								modopts['SSL'] = selected_ssl
								modopts['VHOST'] = selected_vhost.to_s
								modopts['VERBOSE'] = moduleverbose
								modopts['ShowProgress'] = showprogress
								modopts['RunAsJob'] = jobify
								
								#
								# Run the plugins for each request that have a distinct
								# GET/POST  URI QUERY string.
								#

								utest_query = Hash.new() 

								h = self.framework.db.workspace.hosts.find_by_address(selected_host)
								s = h.services.find_by_port(selected_port)
								w = s.web_sites.find_by_vhost(selected_vhost)

								w.web_forms.each do |form|
									
									if self.masstop
										print_error("STOPPED.")
										return
									end
								
									#
									# Only test unique query strings by comparing signature to previous tested signatures 'path,p1,p2,pn'
									#

									datastr = ""
									typestr = ""

									temparr = []

									#print_status "---------"
									#print_status form.params
									#print_status "+++++++++"

									form.params.each do |p|
										pn, pv, pt = p
										if pn
											if not pn.empty? 
												if not pv or pv.empty?
													#TODO add value based on param name
													pv = "aaa"
												end
												
												#temparr << pn.to_s + "=" + Rex::Text.uri_encode(pv.to_s)
												temparr << pn.to_s + "=" + pv.to_s
											end
										else
											print_error("Blank parameter name. Form #{form.path}")	
										end	
									end

									datastr = temparr.join("&")	if (temparr and not temparr.empty?)

									if (utest_query.has_key?(signature(form.path,datastr)) == false)

										modopts['METHOD'] = form.method.upcase
										modopts['PATH'] =  form.path
										modopts['QUERY'] = form.query
										if form.method.upcase == 'GET'
											modopts['QUERY'] = datastr
											modopts['DATA'] = ""
										end
										if form.method.upcase == 'POST'
											modopts['DATA'] = datastr 
										end
										modopts['TYPES'] = typestr

										#
										# TODO: Add headers, etc.
										#
										if (not usinginipath) or (usinginipath and form.path.match(inipathname)) 
										
											print_status "Path #{form.path}"
											#print_status("Unique PATH #{modopts['PATH']}")
											#print_status("Unique GET #{modopts['QUERY']}")
											#print_status("Unique POST #{modopts['DATA']}")
											#print_status("MODOPTS: #{modopts}")

											begin
												if execmod
													rpcnode = rpc_round_exec(xref[0],xref[1], modopts, self.njobs)
												end	
												utest_query[signature(form.path,datastr)]=1
											rescue ::Exception
												print_status(" >> Exception during launch from #{xref[0]}: #{$!}")
											end
										end
									else
										#print_status("Already tested")
									end
								end
							end

						rescue ::Exception
							print_status(" >> Exception from #{xref[0]}: #{$!}")
						end
					end
				end

				#
				# Run modules for each request to play with URI query parameters.
				# This approach will reduce the complexity of the Tree used before
				# and will make this shotgun implementation much simple.
				# wmap_query
				#
				print_status "\n=[ Query testing ]="
				print_line "=" * sizeline

				idx = 0
				matches2.each_key do |xref|
					
					if self.masstop
						print_error("STOPPED.")
						return
					end
					
					# Module not part of profile or not match 
					if not ( using_p and eprofile.include? xref[0].split('/').last ) or (using_m and xref[0].to_s.match(mname)) or (not using_m and not using_p)	
						idx += 1

						begin
							# Module options hash
							modopts = Hash.new() 

							#
							# The code is just a proof-of-concept and will be expanded in the future
							#
															
							print_status "Module #{xref[0]}"
							
							if (mode & wmap_expl != 0)

								#
								# For modules to have access to the global datastore
								# i.e. set -g DOMAIN test.com
								#
								self.framework.datastore.each do |gkey,gval|
									modopts[gkey]=gval
								end

								#
								# Parameters passed in hash xref
								#
								
								modopts['RHOST'] = selected_host
								modopts['RHOSTS'] = selected_host
								modopts['RPORT'] = selected_port.to_s
								modopts['SSL'] = selected_ssl
								modopts['VHOST'] = selected_vhost.to_s
								modopts['VERBOSE'] = moduleverbose
								modopts['ShowProgress'] = showprogress
								modopts['RunAsJob'] = jobify
								
								#
								# Run the plugins for each request that have a distinct
								# GET/POST  URI QUERY string.
								#

								h = self.framework.db.workspace.hosts.find_by_address(selected_host)
								s = h.services.find_by_port(selected_port)
								w = s.web_sites.find_by_vhost(selected_vhost)

								w.web_forms.each do |req|
								
									if self.masstop
										print_error("STOPPED.")
										return
									end

									datastr = ""
									typestr = ""

									temparr = []

									req.params.each do |p|
										pn, pv, pt = p
										if pn
											if not pn.empty? 
												if not pv or pv.empty?
													#TODO add value based on param name
													pv = "aaa"
												end
												#temparr << pn.to_s + "=" + Rex::Text.uri_encode(pv.to_s)
												temparr << pn.to_s + "=" + pv.to_s
											end
										else
											print_error("Blank parameter name. Form #{req.path}")	
										end	
									end

									datastr = temparr.join("&")	if (temparr and not temparr.empty?)

									modopts['METHOD'] = req.method.upcase
									modopts['PATH'] =  req.path
									if req.method.upcase == 'GET'
										modopts['QUERY'] = datastr
										modopts['DATA'] = ""
									end
									modopts['DATA'] = datastr if req.method.upcase == 'POST'
									modopts['TYPES'] = typestr

									#
									# TODO: Add method, headers, etc.
									#
									if (not usinginipath) or (usinginipath and req.path.match(inipathname)) 
									
										print_status "Path #{req.path}"
										#print_status("Query PATH #{modopts['PATH']}")
										#print_status("Query GET #{modopts['QUERY']}")
										#print_status("Query POST #{modopts['DATA']}")
										#print_status("Query TYPES #{typestr}")

										begin
											if execmod
												rpcnode = rpc_round_exec(xref[0],xref[1], modopts, self.njobs)
											end
										rescue ::Exception
											print_status(" >> Exception during launch from #{xref[0]}: #{$!}")
										end
									end	
								end
							end

						rescue ::Exception
							print_status(" >> Exception from #{xref[0]}: #{$!}")
						end
					end	
				end

				#
				# Handle modules that need to be after all tests, once.
				# Good place to have modules that analize the test results and/or
				# launch exploits.
				# :wmap_generic
				#
				print_status "\n=[ General testing ]="
				print_line "=" * sizeline

				idx = 0
				matches10.each_key do |xref|
					
					if self.masstop
						print_error("STOPPED.")
						return
					end
					
					# Module not part of profile or not match 
					if not ( using_p and eprofile.include? xref[0].split('/').last ) or (using_m and xref[0].to_s.match(mname)) or (not using_m and not using_p)	
						idx += 1


						begin
							# Module options hash
							modopts = Hash.new() 

							#
							# The code is just a proof-of-concept and will be expanded in the future
							#
															
							print_status "Module #{xref[0]}"
							
							if (mode & wmap_expl != 0)

								#
								# For modules to have access to the global datastore
								# i.e. set -g DOMAIN test.com
								#
								self.framework.datastore.each do |gkey,gval|
									modopts[gkey]=gval
								end

								#
								# Parameters passed in hash xref
								#
								
								modopts['RHOST'] = selected_host
								modopts['RHOSTS'] = selected_host
								modopts['RPORT'] = selected_port.to_s
								modopts['SSL'] = selected_ssl
								modopts['VHOST'] = selected_vhost.to_s
								modopts['VERBOSE'] = moduleverbose
								modopts['ShowProgress'] = showprogress
								modopts['RunAsJob'] = jobify
								
								#
								# Run the plugins that only need to be
								# launched once.
								#

								begin
									if execmod
										rpcnode = rpc_round_exec(xref[0],xref[1], modopts, self.njobs)
									end
								rescue ::Exception
									print_status(" >> Exception during launch from #{xref[0]}: #{$!}")
								end	
							end

						rescue ::Exception
							print_status(" >> Exception from #{xref[0]}: #{$!}")
						end
					end	
				end

				
				if (mode & wmap_expl != 0)
					print_line "+" * sizeline
					
					if not self.runlocal 
						if execmod
							rpc_list_nodes()
							print_status("Note: Use wmap_nodes -l to list node status for completion")
						end
					end
			
					print_line("Launch completed in #{(Time.now.to_f - stamp)} seconds.")
					print_line "+" * sizeline
				end
				
				print_status("Done.")
			end

		# EOM
		end

		def view_targets
			if self.targets == nil or self.targets.keys.length == 0
				print_status "No targets have been defined"
				return
			end

			indent = '     '

			tbl = Rex::Ui::Text::Table.new(
				'Indent'  => indent.length,
				'Header'  => 'Defined targets',
				'Columns' =>
					[
						'Id',
						'Vhost',
						'Host',
						'Port',
						'SSL',
						'Path',
					])

			self.targets.each_with_index { |t, idx|
				tbl << [ idx.to_s, t[1][:vhost], t[1][:host], t[1][:port], t[1][:ssl], "\t"+t[1][:path].to_s ]
			}

			print_status tbl.to_s + "\n"
		end

		def view_sites
			# Clean temporary sites list
			self.lastsites = []
		
			indent = '     '

			tbl = Rex::Ui::Text::Table.new(
				'Indent'  => indent.length,
				'Header'  => 'Available sites',
				'Columns' =>
					[
						'Id',
						'Host',
						'Vhost',
						'Port',
						'Proto',
						'# Pages',
						'# Forms',
					])

			idx  = 0
			self.framework.db.hosts.each do |bdhost|
				bdhost.services.each do |serv|
					serv.web_sites.each do |web|
						c = web.web_pages.count
						f = web.web_forms.count
						tbl << [ idx.to_s, bdhost.address, web.vhost, serv.port, serv.name, c.to_s, f.to_s ]
						idx += 1
						
						turl = web.vhost + "," + serv.name + "://" +bdhost.address.to_s + ":" + serv.port.to_s + "/"
						self.lastsites << turl 
					end
				end
			end
			
			print_status tbl.to_s + "\n"

		end

		# Reusing code from hdmoore
		#
		# Allow the URL to be supplied as VHOST,URL if a custom VHOST
		# should be used. This allows for things like:
		# localhost,http://192.168.0.2/admin/

		def add_web_site(url)

				vhost = nil

				# Allow the URL to be supplied as VHOST,URL if a custom VHOST
				# should be used. This allows for things like:
				#   localhost,http://192.168.0.2/admin/

				if url !~ /^http/
					vhost,url = url.split(",", 2)
					if url.to_s.empty?
						url = vhost
						vhost = nil
					end
				end

				# Prefix http:// when the URL has no specified parameter
				if url !~ /^[a-z0-9A-Z]+:\/\//
					url = "http://" + url
				end

				uri = URI.parse(url) rescue nil
				if not uri
					print_error("Could not understand URL: #{url}")
					return
				end

				if uri.scheme !~ /^https?/
					print_error("Only http and https URLs are accepted: #{url}")
					return
				end

				ssl = false
				if uri.scheme == 'https'
					ssl = true
				end

				site = self.framework.db.report_web_site(:wait => true, :host => uri.host, :port => uri.port, :vhost => vhost, :ssl => ssl)

				return site
		end

		# Code by hdm. Modified two lines by et
		#
		def process_urls(urlstr)

			target_whitelist = []
			
			urls = urlstr.to_s.split(/\s+/)
			

			urls.each do |url|
				next if url.to_s.strip.empty?
				vhost = nil

				# Allow the URL to be supplied as VHOST,URL if a custom VHOST
				# should be used. This allows for things like:
				#   localhost,http://192.168.0.2/admin/

				if url !~ /^http/
					vhost,url = url.split(",", 2)
					if url.to_s.empty?
						url = vhost
						vhost = nil
					end
				end

				# Prefix http:// when the URL has no specified parameter
				if url !~ /^[a-z0-9A-Z]+:\/\//
					url = "http://" + url
				end

				uri = URI.parse(url) rescue nil
				if not uri
					print_error("Could not understand URL: #{url}")
					next
				end

				if uri.scheme !~ /^https?/
					print_error("Only http and https URLs are accepted: #{url}")
					next
				end

				target_whitelist << [vhost || uri.host, uri]
			end

			# Skip the DB entirely if no matches
			return if target_whitelist.length == 0

			if not self.targets
				# First time targets are defined
				self.targets = Hash.new() 
			end	

			target_whitelist.each do |ent|
				vhost,target = ent

				host = self.framework.db.workspace.hosts.find_by_address(target.host)
				if not host
					print_error("No matching host for #{target.host}")
					next
				end
				serv = host.services.find_by_port_and_proto(target.port, 'tcp')
				if not serv
					print_error("No matching service for #{target.host}:#{target.port}")
					next
				end

				#print_status "aaa"
				#print_status framework.db.workspace.name

<<<<<<< HEAD
				sites = serv.web_sites.all
=======
				#sites = serv.web_sites.find(:all, :conditions => ['vhost = ? or vhost = ?', vhost, host.address])

				sites = serv.web_sites.find(:all, :conditions => ['vhost = ? and service_id = ?', vhost, serv.id])
>>>>>>> 6b9a2193

				sites.each do |site|
					# Initial defaul path
					inipath = target.path
					if target.path.empty?
						inipath = '/'	
					end
				
					#site.web_forms.find_all_by_path(target.path).each do |form|
						ckey = [ site.vhost, host.address, serv.port, inipath].join("|")
						
						if not self.targets[ckey]
							self.targets[ckey] = WebTarget.new
							self.targets[ckey].merge!({
								:vhost => site.vhost,
								:host  => host.address,
								:port  => serv.port,
								:ssl   => (serv.name == "https"),
								:path  => inipath
							})
							#self.targets[ckey][inipath] = []
						else
							print_status("Target already set in targets list.")	
						end

						# Store the form object in the hash for this path
						#self.targets[ckey][inipath] << inipath
					#end
				end
			end
		end

		# Code by hdm. Modified two lines by et
		# lastsites contains a temporary array with vhost,url strings so the id can be 
		# referenced in the array and prevent new sites added in the db to corrupt previous id list.  
		def process_ids(idsstr)

			if !self.lastsites or self.lastsites.length == 0 
				view_sites
				print_status ("Web sites ids. referenced from previous table.")
			end
		
			target_whitelist = []
			ids = idsstr.to_s.split(/,/)

			ids.each do |id|
				next if id.to_s.strip.empty?
				
				if id.to_i > self.lastsites.length
					print_error("Skipping id #{id}...") 
				else
					target_whitelist << self.lastsites[id.to_i]
					print_status("Loading #{self.lastsites[id.to_i]}.")
				end
			end

			# Skip the DB entirely if no matches
			return if target_whitelist.length == 0

			if not self.targets
				self.targets = Hash.new() 
			end

			target_whitelist.each do |ent|
				process_urls(ent)
			end		
		end
		
		def view_site_tree(urlstr, md, ld)
			if not urlstr 
				return
			end

			site_whitelist = []
			
			urls = urlstr.to_s.split(/\s+/)

			urls.each do |url|
				next if url.to_s.strip.empty?
				vhost = nil

				# Allow the URL to be supplied as VHOST,URL if a custom VHOST
				# should be used. This allows for things like:
				#   localhost,http://192.168.0.2/admin/

				if url !~ /^http/
					vhost,url = url.split(",", 2)

					if url.to_s.empty?
						url = vhost
						vhost = nil
					end
				end

				# Prefix http:// when the URL has no specified parameter
				if url !~ /^[a-z0-9A-Z]+:\/\//
					url = "http://" + url
				end

				uri = URI.parse(url) rescue nil
				if not uri
					print_error("Could not understand URL: #{url}")
					next
				end

				if uri.scheme !~ /^https?/
					print_error("Only http and https URLs are accepted: #{url}")
					next
				end

				site_whitelist << [vhost || uri.host, uri]
			end

			# Skip the DB entirely if no matches
			return if site_whitelist.length == 0

			vsites = Hash.new() 

			site_whitelist.each do |ent|
				vhost,target = ent

				host = self.framework.db.workspace.hosts.find_by_address(target.host)
				if not host
					print_error("No matching host for #{target.host}")
					next
				end
				serv = host.services.find_by_port_and_proto(target.port, 'tcp')
				if not serv
					print_error("No matching service for #{target.host}:#{target.port}")
					next
				end

				sites = serv.web_sites.where('vhost = ? or vhost = ?', vhost, host.address)

<<<<<<< HEAD
=======
				#sites = serv.web_sites.find(:all, :conditions => ['vhost = ? or vhost = ?', vhost, host.address])
				sites = serv.web_sites.find(:all, :conditions => ['vhost = ? and service_id = ?', vhost, serv.id])

				#sites = serv.web_sites.find(:all)
>>>>>>> 6b9a2193

				sites.each do |site|
					t = load_tree(site)
					print_tree(t,target.host,md,ld)
					print_line("\n")
				end
			end
		end

		#
		# Load website structure into a tree
		#

		def load_tree(s)

			pathchr = '/'

			wtree = Tree.new(s.vhost)

			# Load site pages
			s.web_pages.find(:all, :order => 'path').each do |req|
				tarray = req.path.to_s.split(pathchr)
				tarray.delete("")
				tpath = Pathname.new(pathchr)
				tarray.each do |df|
					wtree.add_at_path(tpath.to_s,df)
					tpath = tpath + Pathname.new(df.to_s)
				end
			end

			# Load site forms
			s.web_forms.each do |req|
				tarray = req.path.to_s.split(pathchr)
				tarray.delete("")
				tpath = Pathname.new(pathchr)
				tarray.each do |df|
					wtree.add_at_path(tpath.to_s,df)
					tpath = tpath + Pathname.new(df.to_s)
				end
			end

			return wtree
		end

		#
		# Print Tree structure. Still ugly
		#

		def print_tree(tree, ip, maxlevel, limitlevel)
			initab = " " * 4
			indent = 6
			if  tree != nil and tree.depth <= maxlevel
				print initab + (" " * indent * tree.depth)
				if tree.depth > 0
					print "|"+("-" * (indent-1))+"/"
				end
				if tree.depth >= 0
					if tree.depth == 0
						print "[#{tree.name}] (#{ip})\n"+initab+(" " * indent)+"\n"

					else
						c = tree.children.count
						if c > 0
							print tree.name	+ " (" + c.to_s+")\n"
						else
							print tree.name	+ "\n"
						end
					end
				end

				tree.children.each_pair do |name,child|
					print_tree(child,ip,maxlevel,limitlevel)
				end
 
			end
		end
		
		def signature(fpath,fquery)
			hsig = Hash.new()

			hsig = queryparse(fquery)

			#
			# Signature of the form ',p1,p2,pn' then to be appended to path: path,p1,p2,pn
			#

			sigstr = fpath + "," + hsig.map{|p| p[0].to_s}.join(",")
		end

		def queryparse(query)
			params = Hash.new()

			query.split(/[&;]/n).each do |pairs|
				key, value = pairs.split('=',2)
				if params.has_key?(key)
					#Error
				else
					params[key] = value
				end
			end
			params
		end
			
		def rpc_add_node(host,port,ssl,user,pass,bypass_exist)

			if not self.rpcarr
				self.rpcarr = Hash.new() 
			end
			
			begin
				istr = "#{host}|#{port}|#{ssl}|#{user}|#{pass}"
				if self.rpcarr.has_key?(istr) and not bypass_exist and self.rpcarr[istr] != nil
					print_error("Connection already exists #{istr}")
				else
					begin
						temprpc = ::Msf::RPC::Client.new(
							:host => host,
							:port => port,
							:ssl => ssl
						)
					rescue
						print_error "Unable to connect"
						#raise ConnectionError
						return
					end	
			
					res = temprpc.login( user , pass)
			
					if not res  
						print_error("Unable to authenticate to #{host}:#{port}.")
						return
					else
						res = temprpc.call('core.version')
					end
			
					print_status("Connected to #{host}:#{port} [#{res['version']}].") 
					self.rpcarr[istr] = temprpc
				end
			rescue
				print_error("Unable to connect")
			end
		end
		
		def local_module_exec(mod,mtype, opts, nmaxjobs)
			jobify = false
			
			modinst = framework.modules.create(mod)

			if(not modinst)
				print_error("Unknown module")
				return
			end
			
			sess = nil
			
			case mtype
				when 'auxiliary'
					Msf::Simple::Auxiliary.run_simple(modinst, {
						'Action'   => opts['ACTION'],
						'LocalOutput' => driver.output,
						'RunAsJob' => jobify,
						'Options'  => opts
					})
				when 'exploit'
					sess = Msf::Simple::Exploit.exploit_simple(modinst, {
						'Payload'  => opts['PAYLOAD'],
						'Target'   => opts['TARGET'],
						'LocalOutput' => driver.output,
						'RunAsJob' => jobify,
						'Options'  => opts
					})
				else
					print_error("Wrong mtype.")
			end
			
			if sess
				if (jobify == false and sess.interactive?)
					print_line
					driver.run_single("sessions -q -i #{sess.sid}")
				else														
					print_status("Session #{sess.sid} created in the background.")
				end
			end
		end
		
		def rpc_round_exec(mod,mtype, opts, nmaxjobs)
			
			res = nil
			idx = 0
			
			if active_rpc_nodes == 0 
				if not self.runlocal
					print_error("All active nodes not working or removed")	
					return		
				end
				res = true
			else
				rpc_reconnect_nodes()
			end
			
			if self.masstop
				return
			end
			
			while not res
				if active_rpc_nodes == 0
					print_error("All active nodes not working or removed")
					return		
				end
			
				#find the node with less jobs load.
				minjobs = nmaxjobs
				minconn = nil
				nid = 0
				self.rpcarr.each do |k,rpccon|
					if not rpccon
						print_error("Skipping inactive node #{nid} #{k}")
					else					
						begin
							currentjobs = rpccon.call('job.list').length
						
							if currentjobs < minjobs
								minconn = rpccon
								minjobs = currentjobs
							end
						
							if currentjobs == nmaxjobs
								if self.nmaxdisplay == false
									print_error("Node #{nid} reached max number of jobs #{nmaxjobs}")
									print_error("Waiting for available node/slot...")
									self.nmaxdisplay = true
								end
							end
							#print_status("Node #{nid}   #currentjobs #{currentjobs} #min #{minjobs}")
						rescue
							print_error("Unable to connect. Node #{tarr[0]}:#{tarr[1]}")
							self.rpcarr[k]=nil
						
							if active_rpc_nodes == 0 
								print_error("All active nodes ,not working or removed")
								return
							else
								print_error("Sending job to next node")		
								next
							end						
						end
					end
					nid += 1					
				end

				if minjobs < nmaxjobs
					res=minconn.call('module.execute', mtype, mod, opts)
					self.nmaxdisplay = false
					#print_status(">>>#{res} #{mod}")
							
					if res
						if res.has_key?("job_id")
							return
						else
							print_error("Unable to execute module in node #{k} #{res}") 
						end
					end
				else
					#print_status("Max number of jobs #{nmaxjobs} reached in node #{k}") 
				end
				
				idx += 1
			end
			
			if self.runlocal and not self.masstop 
				local_module_exec(mod,mtype, opts, nmaxjobs)
			end
		end
		
		def rpc_db_nodes(host,port,user,pass,name)
			rpc_reconnect_nodes()	
			
			if active_rpc_nodes == 0
				print_error("No active nodes at this time")
				return
			end
			
			self.rpcarr.each do |k,v|	
				if v
					res = v.call('db.driver',{:driver => 'postgresql'})
					res = v.call('db.connect',{:database => name, :host => host, :port => port, :username => user, :password => pass})
					res = v.call('db.status')
				
					if res['db'] == name
						print_status("db_connect #{res} #{host}:#{port} OK")
					else
						print_error("Error db_connect #{res}  #{host}:#{port}")
					end
				else
					print_error("No connection to node #{k}")
				end		
			end
		end
		
		def rpc_reconnect_nodes()
			begin
				# Sucky 5 mins token timeout.
				
				idx = nil
				self.rpcarr.each do |k,rpccon|
					if rpccon
						idx = k
						begin
							currentjobs = rpccon.call('job.list').length
						rescue
							tarr = k.split("|")
							rflag = false						
					 
							res = rpccon.login(tarr[3],tarr[4])
							
							if res 
								rflag = true
								print_error("Reauth to node #{tarr[0]}:#{tarr[1]}")
								break
							else
								raise ConnectionError
							end
						end
					end	
				end
			rescue
				print_error("ERROR CONNECTING TO NODE.  Disabling #{idx} use wmap_nodes -a to reconnect")
				self.rpcarr[idx] = nil
				if active_rpc_nodes == 0
					print_error("No active nodes")
					self.masstop = true
				else
					#blah
				end
			end	
		end
		
		def rpc_kill_node(i,j)
			
			if not i
				print_error("Nodes not defined")
				return
			end
			
			if not j
				print_error("Node jobs defined")
				return
			end
			
			rpc_reconnect_nodes()
			
			if active_rpc_nodes == 0
				print_error("No active nodes at this time")
				return
			end
			
			idx=0
			self.rpcarr.each do |k,rpccon|
				if idx == i.to_i or i.upcase == 'ALL' 
					#begin
						if not rpccon
							print_error("No connection to node #{idx}")
						else
							n = rpccon.call('job.list')
							n.each do |id,name|
								if j==id.to_s or j.upcase == 'ALL'
									rpccon.call('job.stop',id)
									print_status("Node #{idx} Killed job id #{id} #{name}")
								end	
							end
						end	
					#rescue
					#	print_error("No connection")
					#end
				end
				idx += 1	
			end
		end
		
		def rpc_view_jobs()
			indent = '     '
		
			rpc_reconnect_nodes()
			
			if active_rpc_nodes == 0
				print_error("No active nodes at this time")
				return
			end
			
			idx=0
			self.rpcarr.each do |k,rpccon|	
				if not rpccon
					print_status("[Node ##{idx}: #{k} DISABLED/NO CONNECTION]")
				else
				
					arrk = k.split('|')				
					print_status("[Node ##{idx}: #{arrk[0]} Port:#{arrk[1]} SSL:#{arrk[2]} User:#{arrk[3]}]")
				
					begin
						n = rpccon.call('job.list')
					
						tbl = Rex::Ui::Text::Table.new(
							'Indent'  => indent.length,
							'Header'  => 'Jobs',
							'Columns' =>
								[
									'Id',
									'Job name',
									'Target',
									'PATH',
								])
					
						n.each do |id,name|
							jinfo = rpccon.call('job.info',id) 
							dstore = jinfo['datastore']
							tbl << [ id.to_s, name,dstore['VHOST']+":"+dstore['RPORT'],dstore['PATH']]
						end
					
						print_status tbl.to_s + "\n"
					
					rescue
						print_status("[Node ##{idx} #{k} DISABLED/NO CONNECTION]")
					end
				end	
				idx += 1		
			end		
		end
		
		
		# Modified from http://stackoverflow.com/questions/946738/detect-key-press-non-blocking-w-o-getc-gets-in-ruby
		def quit?   
			begin     
				while c = driver.input.read_nonblock(1) 
					print_status("Quited")	
					return true if c == 'Q'    
				end          
				false   
			rescue Errno::EINTR     
				false   
			rescue Errno::EAGAIN     
				false   
			rescue EOFError     
				true   
			end 
		end 
		
		def rpc_mon_nodes()
			# Pretty monitor
			
			color = true
			
			colors = [ 
			           '%grn', 
					   '%blu', 
					   '%yel',
					   '%whi'
					 ]  
			
			#begin
				loop do
					rpc_reconnect_nodes()
			
					idx = 0
					self.rpcarr.each do |k,rpccon|	
					
						arrk = k.split('|')
				
						v = "NOCONN"
						n = 1
						c = '%red'
						
						if not rpccon 
							v = "NOCONN"
							n = 1
							c = '%red'
						else	
							begin
								v = ""
								c = '%blu'
							rescue
								v = "ERROR"
								c = '%red'
							end
				
							begin
								n = rpccon.call('job.list').length
								c = '%blu'
							rescue
								n = 1
								v = "NOCONN"
								c = '%red'
							end
						end	
					
						#begin
							if not @stdio
								@stdio = Rex::Ui::Text::Output::Stdio.new
							end

							if color == true
								@stdio.auto_color
							else
								@stdio.disable_color
							end
							msg = "[#{idx}] #{"%bld#{c}||%clr"*n} #{n} #{v}\n"
							@stdio.print_raw(@stdio.substitute_colors(msg))
					
						#rescue
							#blah
						#end
						sleep(2)
						idx += 1
					end
				end
			#rescue
			#	print_status("End.")
			#end
		end	
		
		def rpc_list_nodes()
			indent = '     '

			tbl = Rex::Ui::Text::Table.new(
				'Indent'  => indent.length,
				'Header'  => 'Nodes',
				'Columns' =>
					[
						'Id',
						'Host',
						'Port',
						'SSL',
						'User',
						'Pass',
						'Status',
						'#jobs',
					])
		
			idx=0
			
			rpc_reconnect_nodes()
			
			self.rpcarr.each do |k,rpccon|	
				
				arrk = k.split('|')
				
				if not rpccon
					v = "NOCONN"
					n = ""
				else	
					begin
						v = rpccon.call('core.version')['version']
					rescue
						v = "ERROR"
					end
				
					begin
						n = rpccon.call('job.list').length
					rescue
						n = ""
					end
				end	
				
				tbl << [ idx.to_s, arrk[0], arrk[1], arrk[2], arrk[3], arrk[4], v, n]
				idx += 1
			end
			
			print_status tbl.to_s + "\n"
		end
		
		def active_rpc_nodes
			if self.rpcarr.length == 0 
				return 0
			else
				idx = 0 
				self.rpcarr.each do |k,conn|
					if conn
						idx += 1	
					end
				end
				return idx
			end	
		end
		
		def view_modules
			indent = '     '
			
			wmaptype = [:wmap_ssl,
						:wmap_server,
						:wmap_dir,
						:wmap_file,
						:wmap_unique_query,
						:wmap_query,
						:wmap_generic
						]
		
			if not self.wmapmodules
				load_wmap_modules(true)
			end
		
			wmaptype.each do |modt|

				tbl = Rex::Ui::Text::Table.new(
					'Indent'  => indent.length,
					'Header'  =>  modt.to_s,
					'Columns' =>
						[
							'Name',
							'OrderID',
						])
						
				idx = 0	
				self.wmapmodules.each do |w|
					oid = w[3]
					if w[3] == 0xFFFFFF
						oid = ":last"
					end
					
					if w[2] == modt 
						tbl << [w[0],oid]
						idx += 1
					end
				end					
			
				print_status tbl.to_s + "\n"
			end
		end
		
		# Yes sorting hashes dont make sense but actually it does when you are enumerating one. And
		# sort_by of a hash returns an array so this is the reason for this ugly piece of code
		def sort_by_orderid(m)
			temphash=Hash.new() 
			temparr=[]
			
			temparr = m.sort_by do |xref,v| 
					xref[3] 
			end
			
			temparr.each do |b|
				temphash[b[0]] = b[1] 
			end
			temphash
		end
		
		# Load all wmap modules
		def load_wmap_modules(reload)
			if reload or not self.wmapmodules
				print_status("Loading wmap modules...")
				
				self.wmapmodules=[]
				
				idx = 0
				[ [ framework.auxiliary, 'auxiliary' ], [framework.exploits, 'exploit' ] ].each do |mtype|
					# Scan all exploit modules for matching references
					mtype[0].each_module do |n,m|
						e = m.new
						
						# Only include wmap_enabled plugins
						if e.respond_to?("wmap_enabled")
							penabled = e.wmap_enabled

							if penabled
								self.wmapmodules << [mtype[1]+'/'+n,mtype[1],e.wmap_type,e.orderid]
								idx += 1
							end
						end
					end
				end
				print_status("#{idx} wmap enabled modules loaded.")
			end	
		end
		
		def view_vulns
			framework.db.hosts.each do |host|
				host.services.each do |serv|	
					serv.web_sites.each do |site|
						site.web_vulns.each do |wv|
							print_status("+ [#{host.address}] (#{site.vhost}): #{wv.category} #{wv.path}")
							print_status("\t#{wv.name} #{wv.description}")
							print_status("\t#{wv.method} #{wv.proof}")
						end
					end	
				end
			end
		end
	end

	class WebTarget < ::Hash
		def to_url
			proto = self[:ssl] ? "https" : "http"
			"#{proto}://#{self[:host]}:#{self[:port]}#{self[:path]}"
		end
	end
	

	def initialize(framework, opts)
		super

		color = true
		
		wmapversion = '1.5.1'
		
		wmapbanner =  "%red\n.-.-.-..-.-.-..---..---.%clr\n"
		wmapbanner += "%red| | | || | | || | || |-'%clr\n"
		wmapbanner += "%red`-----'`-'-'-'`-^-'`-'%clr\n" 
		wmapbanner += "[WMAP #{wmapversion}] ===  et [  ] metasploit.com 2012\n"
		
		if not @stdio
			@stdio = Rex::Ui::Text::Output::Stdio.new
		end

		if color == true
			@stdio.auto_color
		else
			@stdio.disable_color
		end
		
		@stdio.print_raw(@stdio.substitute_colors(wmapbanner))

		add_console_dispatcher(WmapCommandDispatcher)
		#print_status("#{wmapbanner}")
	end

	def cleanup
		remove_console_dispatcher('wmap')
	end

	def name
		"wmap"
	end

	def desc
		"Web assessment plugin"
	end

protected
end

end<|MERGE_RESOLUTION|>--- conflicted
+++ resolved
@@ -1381,13 +1381,7 @@
 				#print_status "aaa"
 				#print_status framework.db.workspace.name
 
-<<<<<<< HEAD
-				sites = serv.web_sites.all
-=======
-				#sites = serv.web_sites.find(:all, :conditions => ['vhost = ? or vhost = ?', vhost, host.address])
-
-				sites = serv.web_sites.find(:all, :conditions => ['vhost = ? and service_id = ?', vhost, serv.id])
->>>>>>> 6b9a2193
+        serv.web_sites.where('vhost = ? and service_id = ?', vhost, serv.id)
 
 				sites.each do |site|
 					# Initial defaul path
@@ -1520,15 +1514,7 @@
 					next
 				end
 
-				sites = serv.web_sites.where('vhost = ? or vhost = ?', vhost, host.address)
-
-<<<<<<< HEAD
-=======
-				#sites = serv.web_sites.find(:all, :conditions => ['vhost = ? or vhost = ?', vhost, host.address])
-				sites = serv.web_sites.find(:all, :conditions => ['vhost = ? and service_id = ?', vhost, serv.id])
-
-				#sites = serv.web_sites.find(:all)
->>>>>>> 6b9a2193
+        sites = serv.web_sites.where('vhost = ? and service_id = ?', vhost, serv.id)
 
 				sites.each do |site|
 					t = load_tree(site)
