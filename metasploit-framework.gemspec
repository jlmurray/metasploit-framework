# coding: utf-8

# During build, the Gemfile is temporarily moved and
# we must manually define the project root
if ENV['MSF_ROOT']
  lib = File.realpath(File.expand_path('lib', ENV['MSF_ROOT']))
else
  # have to use realpath as metasploit-framework is often loaded through a symlink and tools like Coverage and debuggers
  # require realpaths.
  lib = File.realpath(File.expand_path('../lib', __FILE__))
end

$LOAD_PATH.unshift(lib) unless $LOAD_PATH.include?(lib)
require 'metasploit/framework/version'
require 'metasploit/framework/rails_version_constraint'

Gem::Specification.new do |spec|
  spec.name          = 'metasploit-framework'
  spec.version       = Metasploit::Framework::GEM_VERSION
  spec.authors       = ['Metasploit Hackers']
  spec.email         = ['metasploit-hackers@lists.sourceforge.net']
  spec.summary       = 'metasploit-framework'
  spec.description   = 'metasploit-framework'
  spec.homepage      = 'https://www.metasploit.com'
  spec.license       = 'BSD-3-clause'

  spec.files         = `git ls-files`.split($/).reject { |file|
    file =~ /^config/
  }
  spec.bindir = '.'
  spec.executables   = [
      'msfbinscan',
      'msfcli',
      'msfconsole',
      'msfd',
      'msfelfscan',
      'msfencode',
      'msfmachscan',
      'msfpayload',
      'msfpescan',
      'msfrop',
      'msfrpc',
      'msfrpcd',
      'msfupdate',
      'msfvenom'
  ]
  spec.test_files    = spec.files.grep(%r{^spec/})
  spec.require_paths = ["lib"]

<<<<<<< HEAD
  rails_version_constraints = ['>= 4.0.9', '< 4.1.0']

  # Need 3+ for ActiveSupport::Concern
  spec.add_runtime_dependency 'activesupport', *rails_version_constraints
  # Needed for config.action_view for view plugin compatibility for Pro
  spec.add_runtime_dependency 'actionpack', *rails_version_constraints
=======

  # Need 3+ for ActiveSupport::Concern
  spec.add_runtime_dependency 'activesupport', *Metasploit::Framework::RailsVersionConstraint::RAILS_VERSION
  # Needed for config.action_view for view plugin compatibility for Pro
  spec.add_runtime_dependency 'actionpack', *Metasploit::Framework::RailsVersionConstraint::RAILS_VERSION
>>>>>>> 2a52bfd2
  # Needed for some admin modules (cfme_manageiq_evm_pass_reset.rb)
  spec.add_runtime_dependency 'bcrypt'
  # Needed for Javascript obfuscation
  spec.add_runtime_dependency 'jsobfu', '~> 0.2.0'
  # Needed for some admin modules (scrutinizer_add_user.rb)
  spec.add_runtime_dependency 'json'
  # Metasploit::Concern hooks
  #spec.add_runtime_dependency 'metasploit-concern'
  # Things that would normally be part of the database model, but which
  # are needed when there's no database
  #spec.add_runtime_dependency 'metasploit-model'
  # Needed for Meterpreter on Windows, soon others.
  spec.add_runtime_dependency 'meterpreter_bins', '0.0.12'
  # Needed by msfgui and other rpc components
  spec.add_runtime_dependency 'msgpack'
  # Needed by anemone crawler
  spec.add_runtime_dependency 'nokogiri'
  # Needed by db.rb and Msf::Exploit::Capture
  spec.add_runtime_dependency 'packetfu', '1.1.9'
  # Run initializers for metasploit-concern, metasploit-credential, metasploit_data_models Rails::Engines
  spec.add_runtime_dependency 'railties'
  # required for OS fingerprinting
  spec.add_runtime_dependency 'recog', '~> 1.0'

  # rb-readline doesn't work with Ruby Installer due to error with Fiddle:
  #   NoMethodError undefined method `dlopen' for Fiddle:Module
  unless Gem.win_platform?
    # Command line editing, history, and tab completion in msfconsole
    spec.add_runtime_dependency 'rb-readline'
  end

  # Needed by anemone crawler
  spec.add_runtime_dependency 'robots'
  # Needed by some modules
  spec.add_runtime_dependency 'rubyzip', '~> 1.1'
  # Needed for some post modules
  spec.add_runtime_dependency 'sqlite3'
  # required for Time::TZInfo in ActiveSupport
  spec.add_runtime_dependency 'tzinfo'
end<|MERGE_RESOLUTION|>--- conflicted
+++ resolved
@@ -47,20 +47,11 @@
   spec.test_files    = spec.files.grep(%r{^spec/})
   spec.require_paths = ["lib"]
 
-<<<<<<< HEAD
-  rails_version_constraints = ['>= 4.0.9', '< 4.1.0']
-
-  # Need 3+ for ActiveSupport::Concern
-  spec.add_runtime_dependency 'activesupport', *rails_version_constraints
-  # Needed for config.action_view for view plugin compatibility for Pro
-  spec.add_runtime_dependency 'actionpack', *rails_version_constraints
-=======
 
   # Need 3+ for ActiveSupport::Concern
   spec.add_runtime_dependency 'activesupport', *Metasploit::Framework::RailsVersionConstraint::RAILS_VERSION
   # Needed for config.action_view for view plugin compatibility for Pro
   spec.add_runtime_dependency 'actionpack', *Metasploit::Framework::RailsVersionConstraint::RAILS_VERSION
->>>>>>> 2a52bfd2
   # Needed for some admin modules (cfme_manageiq_evm_pass_reset.rb)
   spec.add_runtime_dependency 'bcrypt'
   # Needed for Javascript obfuscation
