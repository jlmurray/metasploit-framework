# coding: utf-8

# During build, the Gemfile is temporarily moved and
# we must manually define the project root
if ENV['MSF_ROOT']
  lib = File.realpath(File.expand_path('lib', ENV['MSF_ROOT']))
else
  # have to use realpath as metasploit-framework is often loaded through a symlink and tools like Coverage and debuggers
  # require realpaths.
  lib = File.realpath(File.expand_path('../lib', __FILE__))
end

$LOAD_PATH.unshift(lib) unless $LOAD_PATH.include?(lib)
require 'metasploit/framework/version'
require 'metasploit/framework/rails_version_constraint'

Gem::Specification.new do |spec|
  spec.name          = 'metasploit-framework'
  spec.version       = Metasploit::Framework::GEM_VERSION
  spec.authors       = ['Metasploit Hackers']
  spec.email         = ['metasploit-hackers@lists.sourceforge.net']
  spec.summary       = 'metasploit-framework'
  spec.description   = 'metasploit-framework'
  spec.homepage      = 'https://www.metasploit.com'
  spec.license       = 'BSD-3-clause'

  spec.files         = `git ls-files`.split($/).reject { |file|
    file =~ /^config/
  }
  spec.bindir = '.'
  spec.executables   = [
      'msfbinscan',
      'msfcli',
      'msfconsole',
      'msfd',
      'msfelfscan',
      'msfencode',
      'msfmachscan',
      'msfpayload',
      'msfpescan',
      'msfrop',
      'msfrpc',
      'msfrpcd',
      'msfupdate',
      'msfvenom'
  ]
  spec.test_files    = spec.files.grep(%r{^spec/})
  spec.require_paths = ["lib"]


  # Need 3+ for ActiveSupport::Concern
  spec.add_runtime_dependency 'activesupport', *Metasploit::Framework::RailsVersionConstraint::RAILS_VERSION
  # Needed for config.action_view for view plugin compatibility for Pro
  spec.add_runtime_dependency 'actionpack', *Metasploit::Framework::RailsVersionConstraint::RAILS_VERSION
  # Needed for some admin modules (cfme_manageiq_evm_pass_reset.rb)
  spec.add_runtime_dependency 'bcrypt'
  # Needed for Javascript obfuscation
  spec.add_runtime_dependency 'jsobfu', '~> 0.2.0'
  # Needed for some admin modules (scrutinizer_add_user.rb)
  spec.add_runtime_dependency 'json'
  # Metasploit::Concern hooks
<<<<<<< HEAD
  #spec.add_runtime_dependency 'metasploit-concern'
=======
  spec.add_runtime_dependency 'metasploit-concern', '0.4.0'
>>>>>>> 3633be12
  # Things that would normally be part of the database model, but which
  # are needed when there's no database
  #spec.add_runtime_dependency 'metasploit-model'
  # Needed for Meterpreter on Windows, soon others.
  spec.add_runtime_dependency 'meterpreter_bins', '0.0.21'
  # Needed by msfgui and other rpc components
  spec.add_runtime_dependency 'msgpack'
  # Needed by anemone crawler
  spec.add_runtime_dependency 'nokogiri'
  # Needed by db.rb and Msf::Exploit::Capture
  spec.add_runtime_dependency 'packetfu', '1.1.9'
  # Run initializers for metasploit-concern, metasploit-credential, metasploit_data_models Rails::Engines
  spec.add_runtime_dependency 'railties'
  # required for OS fingerprinting
  spec.add_runtime_dependency 'recog', '~> 1.0'

  # rb-readline doesn't work with Ruby Installer due to error with Fiddle:
  #   NoMethodError undefined method `dlopen' for Fiddle:Module
  unless Gem.win_platform?
    # Command line editing, history, and tab completion in msfconsole
    # Use the Rapid7 fork until the official gem catches up
    spec.add_runtime_dependency 'rb-readline-r7'
  end

  # Needed by anemone crawler
  spec.add_runtime_dependency 'robots'
  # Needed by some modules
  spec.add_runtime_dependency 'rubyzip', '~> 1.1'
  # Needed for some post modules
  spec.add_runtime_dependency 'sqlite3'
  # required for Time::TZInfo in ActiveSupport
  spec.add_runtime_dependency 'tzinfo'
end<|MERGE_RESOLUTION|>--- conflicted
+++ resolved
@@ -59,11 +59,7 @@
   # Needed for some admin modules (scrutinizer_add_user.rb)
   spec.add_runtime_dependency 'json'
   # Metasploit::Concern hooks
-<<<<<<< HEAD
   #spec.add_runtime_dependency 'metasploit-concern'
-=======
-  spec.add_runtime_dependency 'metasploit-concern', '0.4.0'
->>>>>>> 3633be12
   # Things that would normally be part of the database model, but which
   # are needed when there's no database
   #spec.add_runtime_dependency 'metasploit-model'
