--- conflicted
+++ resolved
@@ -13,197 +13,6 @@
   msfbase = File.expand_path(File.readlink(msfbase), File.dirname(msfbase))
 end
 
-<<<<<<< HEAD
-@msfbase_dir = File.dirname(msfbase)
-
-@args = ARGV.dup
-
-Dir.chdir(@msfbase_dir)
-
-$stderr.puts "[*]"
-$stderr.puts "[*] Attempting to update the Metasploit Framework..."
-$stderr.puts "[*]"
-$stderr.puts ""
-
-# Bail right away, no waiting around for consoles.
-if not (Process.uid == 0 or File.stat(msfbase).owned?)
-  $stderr.puts "[-] ERROR: User running msfupdate does not own the Metasploit installation"
-  $stderr.puts "[-] Please run msfupdate as the same user who installed Metasploit."
-  exit 0x10
-end
-
-def is_apt
-  File.exists?(File.expand_path(File.join(@msfbase_dir, '.apt')))
-end
-
-# Are you an installer, or did you get here via a source checkout?
-def is_installed
-  File.exists?(File.expand_path(File.join(@msfbase_dir, "..", "engine", "update.rb"))) && !is_apt
-end
-
-def is_git
-  File.directory?(File.join(@msfbase_dir, ".git"))
-end
-
-# Adding an upstream enables msfupdate to pull updates from
-# Rapid7's metasploit-framework repo instead of the repo
-# the user originally cloned or forked.
-def add_git_upstream
-  $stdout.puts "[*] Attempting to add remote 'upstream' to your local git repository."
-  system("git", "remote", "add", "upstream", "git://github.com/rapid7/metasploit-framework.git")
-  $stdout.puts "[*] Added remote 'upstream' to your local git repository."
-end
-
-# This only exits if you actually pass a wait option, otherwise
-# just returns nil. This is likely unexpected, revisit this.
-def maybe_wait_and_exit(exit_code=0)
-  if @actually_wait
-    $stdout.puts ""
-    $stdout.puts "[*] Please hit enter to exit"
-    $stdout.puts ""
-    $stdin.readline
-    exit exit_code
-  end
-end
-
-def apt_upgrade_available(package)
-  require 'open3'
-  installed = nil
-  upgrade = nil
-  ::Open3.popen3({'LANG'=>'en_US.UTF-8'}, "apt-cache", "policy", package) do |stdin, stdout, stderr|
-    stdout.each do |line|
-      installed = $1 if line =~ /Installed: ([\w\-+.:~]+)$/
-      upgrade = $1 if line =~ /Candidate: ([\w\-+.:~]+)$/
-      break if installed && upgrade
-    end
-  end
-  if installed && installed != upgrade
-    upgrade
-  else
-    nil
-  end
-end
-
-@args.each_with_index do |arg,i|
-  case arg
-    # Handle the old wait/nowait argument behavior
-  when "wait", "nowait"
-    @wait_index = i
-    @actually_wait = (arg == "wait")
-  when /--git-remote=([^\s]*)?/
-    @git_remote = $1
-    @git_remote_index = i
-  when /--git-branch=([^\s]*)?/
-    @git_branch = $1
-    @git_branch_index = i
-  end
-end
-
-@args[@wait_index] = nil      if @wait_index
-
-@args[@git_remote_index] = nil if @git_remote_index
-@args[@git_branch_index] = nil if @git_branch_index
-
-@args = @args.compact
-
-####### Since we're Git, do it all that way #######
-if is_git
-  $stdout.puts "[*] Checking for updates via git"
-  $stdout.puts "[*] Note: Updating from bleeding edge"
-  out = `git remote show upstream` # Actually need the output for this one.
-  add_git_upstream unless $?.success? and out =~ %r{(https|git|git@github\.com):(//github\.com/)?(rapid7/metasploit-framework\.git)}
-
-  remote = @git_remote || "upstream"
-  branch = @git_branch || "master"
-
-  # This will save local changes in a stash, but won't
-  # attempt to reapply them. If the user wants them back
-  # they can always git stash pop them, and that presumes
-  # they know what they're doing when they're editing local
-  # checkout, which presumes they're not using msfupdate
-  # to begin with.
-  #
-  # Note, this requires at least user.name and user.email
-  # to be configured in the global git config. Installers should
-  # take care that this is done. TODO: Enforce this in msfupdate
-  committed = system("git", "diff", "--quiet", "HEAD")
-  if committed.nil?
-    $stderr.puts "[-] ERROR: Failed to run git"
-    $stderr.puts ""
-    $stderr.puts "[-] If you used a binary installer, make sure you run the symlink in"
-    $stderr.puts "[-] /usr/local/bin instead of running this file directly (e.g.: ./msfupdate)"
-    $stderr.puts "[-] to ensure a proper environment."
-    maybe_wait_and_exit 1
-  elsif not committed
-    system("git", "stash")
-    $stdout.puts "[*] Stashed local changes to avoid merge conflicts."
-    $stdout.puts "[*] Run `git stash pop` to reapply local changes."
-  end
-
-  system("git", "reset", "HEAD", "--hard")
-  system("git", "checkout", branch)
-  system("git", "fetch", remote)
-  system("git", "merge", "#{remote}/#{branch}")
-
-  $stdout.puts "[*] Updating gems..."
-  require 'bundler'
-  Bundler.with_clean_env do
-    system("bundle", "install")
-  end
-end
-
-if is_installed
-  update_script = File.expand_path(File.join(@msfbase_dir, "..", "engine", "update.rb"))
-  product_key =   File.expand_path(File.join(@msfbase_dir, "..", "engine", "license", "product.key"))
-  if File.exists? product_key
-    if File.readable? product_key
-      system("ruby", update_script)
-    else
-      $stdout.puts "[-] ERROR: Failed to update Metasploit installation"
-      $stdout.puts ""
-      $stdout.puts "[-] You must be able to read the product key for the"
-      $stdout.puts "[-]	Metasploit installation in order to run msfupdate."
-      $stdout.puts "[-] Usually, this means you must be root (EUID 0)."
-      maybe_wait_and_exit 10
-    end
-  else
-    $stdout.puts "[-] ERROR: Failed to update Metasploit installation"
-    $stdout.puts ""
-    $stdout.puts "[-] In order to update your Metasploit installation,"
-    $stdout.puts "[-] you must first register it through the UI, here:"
-    $stderr.puts "[-] https://localhost:3790"
-	$stderr.puts "[-] (Note: Metasploit Community Edition is totally"
-	$stderr.puts "[-] free and takes just a few seconds to register!)"
-    maybe_wait_and_exit 11
-  end
-end
-
-if is_apt
-  # For more information, see here:
-  #   	https://community.rapid7.com/community/metasploit/blog/2013/01/17/metasploit-updates-and-msfupdate
-  $stdout.puts "[*] Checking for updates via the APT repository"
-  $stdout.puts "[*] Note: expect weekly(ish) updates using this method"
-  system("apt-get", "-qq", "update")
-
-  packages = []
-  packages << 'metasploit-framework' if framework_version = apt_upgrade_available('metasploit-framework')
-  packages << 'metasploit' if pro_version = apt_upgrade_available('metasploit')
-
-  if packages.empty?
-    $stdout.puts "[*] No updates available"
-  else
-    $stdout.puts "[*] Updating to version #{pro_version || framework_version}"
-    system("apt-get", "install", "--assume-yes", *packages)
-    if packages.include?('metasploit')
-      start_cmd = File.expand_path(File.join(@msfbase_dir, '..', '..', '..', 'scripts', 'start.sh'))
-      system(start_cmd) if ::File.executable_real? start_cmd
-    end
-  end
-end
-
-unless is_git || is_installed || is_apt
-  raise RuntimeError, "Cannot determine checkout type: `#{@msfbase_dir}'"
-=======
 
 class Msfupdate
   attr_reader :stdin
@@ -475,7 +284,6 @@
       nil
     end
   end
->>>>>>> 62ef810e
 end
 
 if __FILE__ == $PROGRAM_NAME
